from __future__ import division, print_function, absolute_import

import os

import matplotlib.pyplot as plt
import numpy as np
import scipy
from scipy.interpolate import interp1d

import tupak.gw.utils
from tupak.core import utils
from tupak.core.utils import logger

try:
    import gwpy
except ImportError:
    logger.warning("You do not have gwpy installed currently. You will "
                   " not be able to use some of the prebuilt functions.")


class InterferometerSet(list):
    """ A list of Interferometer objects """
    def __init__(self, interferometers):
        """ Instantiate a InterferometerSet

        The InterferometerSet is a list of Interferometer objects, each
        object has the data used in evaluating the likelihood

        Parameters
        ----------
        interferometers: iterable
            The list of interferometers
        """

        list.__init__(self)
        if type(interferometers) == str:
            raise ValueError("Input must not be a string")
        for ifo in interferometers:
            if type(ifo) == str:
                ifo = get_empty_interferometer(ifo)
            if type(ifo) not in [Interferometer, TriangularInterferometer]:
                raise ValueError("Input list of interferometers are not all Interferometer objects")
            else:
                self.append(ifo)
        self._check_interferometers()

    def _check_interferometers(self):
        """ Check certain aspects of the set are the same """
        consistent_attributes = ['duration', 'start_time', 'sampling_frequency']
        for attribute in consistent_attributes:
            x = [getattr(interferometer.strain_data, attribute)
                 for interferometer in self]
            if not all(y == x[0] for y in x):
                raise ValueError("The {} of all interferometers are not the same".format(attribute))

    def set_strain_data_from_power_spectral_densities(self, sampling_frequency, duration, start_time=0):
        """ Set the `Interferometer.strain_data` from the power spectal densities of the detectors

        This uses the `interferometer.power_spectral_density` object to set
        the `strain_data` to a noise realization. See
        `tupak.gw.detector.InterferometerStrainData` for further information.

        Parameters
        ----------
        sampling_frequency: float
            The sampling frequency (in Hz)
        duration: float
            The data duration (in s)
        start_time: float
            The GPS start-time of the data

        """
        for interferometer in self:
            interferometer.set_strain_data_from_power_spectral_density(sampling_frequency, duration, start_time)

    def inject_signal(self, parameters=None, injection_polarizations=None, waveform_generator=None):
        """ Inject a signal into noise in each of the three detectors.

        Parameters
        ----------
        parameters: dict
            Parameters of the injection.
        injection_polarizations: dict
           Polarizations of waveform to inject, output of
           `waveform_generator.frequency_domain_strain()`. If
           `waveform_generator` is also given, the injection_polarizations will
           be calculated directly and this argument can be ignored.
        waveform_generator: tupak.gw.waveform_generator
            A WaveformGenerator instance using the source model to inject. If
            `injection_polarizations` is given, this will be ignored.

        Note: if your signal takes a substantial amount of time to generate, or
        you experience buggy behaviour. It is preferable to provide the
        injection_polarizations directly.

        Returns
        -------
        injection_polarizations: dict

        """
        if injection_polarizations is None:
            if waveform_generator is not None:
                waveform_generator.parameters = parameters
                injection_polarizations = waveform_generator.frequency_domain_strain()
            else:
                raise ValueError(
                    "inject_signal needs one of waveform_generator or "
                    "injection_polarizations.")

        all_injection_polarizations = list()
        for interferometer in self:
            all_injection_polarizations.append(
                interferometer.inject_signal(parameters=parameters, injection_polarizations=injection_polarizations))

        return all_injection_polarizations

    def save_data(self, outdir, label=None):
        """ Creates a save file for the data in plain text format

        Parameters
        ----------
        outdir: str
            The output directory in which the data is supposed to be saved
        label: str
            The string labelling the data
        """
        for interferometer in self:
            interferometer.save_data(outdir, label)

    def plot_data(self, signal=None, outdir='.', label=None):
        if utils.command_line_args.test:
            return

        fig = plt.figure()
        for ii, interferometer in enumerate(self):
            ax = fig.add_subplot(len(self) // 2, 2, ii + 1)
            ax.loglog(interferometer.frequency_array,
                      np.abs(interferometer.frequency_domain_strain),
                      color='C0', label=interferometer.name)
            ax.loglog(interferometer.frequency_array,
                      interferometer.amplitude_spectral_density_array,
                      color='C1', lw=0.5, label=interferometer.name + ' ASD')
            ax.grid('on')
            ax.set_ylabel(r'strain [strain/$\sqrt{\rm Hz}$]')
            ax.set_xlabel(r'frequency [Hz]')
            ax.set_xlim(20, 2000)
            ax.legend(loc='best')
        if signal is not None:
            ax.loglog(self.frequency_array, abs(signal), color='C2',
                      label='Signal')
        fig.tight_layout()
        if label is None:
            fig.savefig(
                '{}/frequency_domain_data.png'.format(outdir))
        else:
            fig.savefig(
                '{}/{}_frequency_domain_data.png'.format(
                    outdir, label))

    @property
    def number_of_interferometers(self):
        return len(self)

    @property
    def duration(self):
        return self[0].strain_data.duration

    @property
    def start_time(self):
        return self[0].strain_data.start_time

    @property
    def sampling_frequency(self):
        return self[0].strain_data.sampling_frequency

    @property
    def frequency_array(self):
        return self[0].strain_data.frequency_array

    def append(self, interferometer):
        if isinstance(interferometer, InterferometerSet):
            super(InterferometerSet, self).extend(interferometer)
        else:
            super(InterferometerSet, self).append(interferometer)
        self._check_interferometers()

    def extend(self, interferometers):
        super(InterferometerSet, self).extend(interferometers)
        self._check_interferometers()

    def insert(self, index, interferometer):
        super(InterferometerSet, self).insert(index, interferometer)
        self._check_interferometers()


class InterferometerStrainData(object):
    """ Strain data for an interferometer """
    def __init__(self, minimum_frequency=0, maximum_frequency=np.inf,
                 roll_off=0.4):
        """ Initiate an InterferometerStrainData object

        The initialised object contains no data, this should be added using one
        of the `set_from..` methods.

        Parameters
        ----------
        minimum_frequency: float
            Minimum frequency to analyse for detector. Default is 0.
        maximum_frequency: float
            Maximum frequency to analyse for detector. Default is infinity.
        roll_off: float
            The roll-off (in seconds) used in the Tukey window, default=0.4s.
            This corresponds to alpha * duration / 2 for scipy tukey window.

        """
        self.minimum_frequency = minimum_frequency
        self.maximum_frequency = maximum_frequency
        self.roll_off = roll_off
        self.window_factor = 1

        self.sampling_frequency = None
        self.duration = None
        self.start_time = None

        self._frequency_domain_strain = None
        self._frequency_array = None
        self._time_domain_strain = None
        self._time_array = None

    @property
    def frequency_array(self):
        """ Frequencies of the data in Hz """
        if self._frequency_array is not None:
            return self._frequency_array
        else:
            self._calculate_frequency_array()
            return self._frequency_array

    @frequency_array.setter
    def frequency_array(self, frequency_array):
        self._frequency_array = frequency_array

    @property
    def time_array(self):
        """ Time of the data in seconds """
        if self._time_array is not None:
            return self._time_array
        else:
            self._calculate_time_array()
            return self._time_array

    @time_array.setter
    def time_array(self, time_array):
        self._time_array = time_array

    def _calculate_time_array(self):
        """ Calculate the time array """
        if (self.sampling_frequency is None) or (self.duration is None):
            raise ValueError(
                "You have not specified the sampling_frequency and duration")

        self.time_array = utils.create_time_series(
            sampling_frequency=self.sampling_frequency, duration=self.duration,
            starting_time=self.start_time)

    def _calculate_frequency_array(self):
        """ Calculate the frequency array """
        if (self.sampling_frequency is None) or (self.duration is None):
            raise ValueError(
                "You have not specified the sampling_frequency and duration")
        self.frequency_array = utils.create_frequency_series(
            sampling_frequency=self.sampling_frequency, duration=self.duration)

    def time_within_data(self, time):
        """ Check if time is within the data span

        Parameters
        ----------
        time: float
            The time to check

        Returns
        -------
        bool:
            A boolean stating whether the time is inside or outside the span

        """
        if time < self.start_time:
            logger.debug("Time is before the start_time")
            return False
        elif time > self.start_time + self.duration:
            logger.debug("Time is after the start_time + duration")
            return False
        else:
            return True

    @property
    def minimum_frequency(self):
        return self.__minimum_frequency

    @minimum_frequency.setter
    def minimum_frequency(self, minimum_frequency):
        self.__minimum_frequency = minimum_frequency

    @property
    def maximum_frequency(self):
        if 2 * self.__maximum_frequency > self.sampling_frequency:
            self.__maximum_frequency = self.sampling_frequency / 2.
        return self.__maximum_frequency

    @maximum_frequency.setter
    def maximum_frequency(self, maximum_frequency):
        self.__maximum_frequency = maximum_frequency

    @property
    def frequency_mask(self):
        """Masking array for limiting the frequency band.

        Returns
        -------
        array_like: An array of boolean values
        """
        return ((self.frequency_array > self.minimum_frequency) &
                (self.frequency_array < self.maximum_frequency))

    @property
    def alpha(self):
        return 2 * self.roll_off / self.duration

    def time_domain_window(self, roll_off=None, alpha=None):
        """
        Window function to apply to time domain data before FFTing.

        This defines self.window_factor as the power loss due to the windowing.
        See https://dcc.ligo.org/DocDB/0027/T040089/000/T040089-00.pdf

        Parameters
        ----------
        roll_off: float
            Rise time of window in seconds
        alpha: float
            Parameter to pass to tukey window, how much of segment falls
            into windowed part

        Return
        ------
        window: array
            Window function over time array
        """
        if roll_off is not None:
            self.roll_off = roll_off
        elif alpha is not None:
            self.roll_off = alpha * self.duration / 2
        window = scipy.signal.windows.tukey(len(self._time_domain_strain), alpha=self.alpha)
        self.window_factor = np.mean(window**2)
        return window

    @property
    def time_domain_strain(self):
        """ The time domain strain, in units of strain """
        if self._time_domain_strain is not None:
            return self._time_domain_strain
        elif self._frequency_domain_strain is not None:
            self._time_domain_strain = utils.infft(
                self.frequency_domain_strain, self.frequency_array)
            return self._time_domain_strain

        else:
            raise ValueError("time domain strain data not yet set")

    @property
    def frequency_domain_strain(self):
        """ Returns the frequency domain strain

        This is the frequency domain strain normalised to units of
        strain / Hz, obtained by a one-sided Fourier transform of the
        time domain data, divided by the sampling frequency.
        """
        if self._frequency_domain_strain is not None:
            return self._frequency_domain_strain * self.frequency_mask
        elif self._time_domain_strain is not None:
            logger.info("Generating frequency domain strain from given time "
                        "domain strain.")
<<<<<<< HEAD
            self.low_pass_filter()
            self.apply_tukey_window()
            self._frequency_domain_strain, _ = utils.nfft(
                self._time_domain_strain, self.sampling_frequency)
            return self._frequency_domain_strain
=======
            # self.low_pass_filter()
            window = self.time_domain_window()
            frequency_domain_strain, self.frequency_array = utils.nfft(
                self._time_domain_strain * window, self.sampling_frequency)
            self._frequency_domain_strain = frequency_domain_strain
            return self._frequency_domain_strain * self.frequency_mask
>>>>>>> ef056e38
        else:
            raise ValueError("frequency domain strain data not yet set")

    @frequency_domain_strain.setter
    def frequency_domain_strain(self, frequency_domain_strain):
        self._frequency_domain_strain = frequency_domain_strain

    def add_to_frequency_domain_strain(self, x):
        """Deprecated"""
        self._frequency_domain_strain += x

    def low_pass_filter(self, filter_freq=None):
        """ Low pass filter the data """

        if filter_freq is None:
            logger.debug(
                "Setting low pass filter_freq using given maximum frequency")
            filter_freq = self.maximum_frequency

        if 2 * filter_freq >= self.sampling_frequency:
            logger.info(
                "Low pass filter frequency of {}Hz requested, this is equal"
                " or greater than the Nyquist frequency so no filter applied"
                .format(filter_freq))
            return

<<<<<<< HEAD
        logger.debug("Applying low pass filter with filter frequency {}"
                     .format(filter_freq))
=======
        logger.debug("Applying low pass filter with filter frequency {}".format(filter_freq))
>>>>>>> ef056e38
        bp = gwpy.signal.filter_design.lowpass(
            filter_freq, self.sampling_frequency)
        strain = gwpy.timeseries.TimeSeries(
            self.time_domain_strain, sample_rate=self.sampling_frequency)
        strain = strain.filter(bp, filtfilt=True)
        self._time_domain_strain = strain.value

<<<<<<< HEAD
    def get_tukey_window(self, n, duration):
        alpha = 2 * self.roll_off / duration
        logger.debug("Generated Tukey window with alpha = {}".format(alpha))
        return scipy.signal.windows.tukey(n, alpha=alpha)

    def apply_tukey_window(self):
        logger.debug("Applying Tukey window with roll_off {}"
                     .format(self.roll_off))
        n = len(self.time_domain_strain)
        window = self.get_tukey_window(n=n, duration=self.duration)
        self._time_domain_strain *= window

    def create_power_spectral_density(
            self, fft_length, name='unknown', outdir=None):
=======
    def create_power_spectral_density(self, fft_length, name='unknown', outdir=None):
>>>>>>> ef056e38
        """ Use the time domain strain to generate a power spectral density

        This create a Tukey-windowed power spectral density and writes it to a
        PSD file.

        Parameters
        ----------
        fft_length: float
            Duration of the analysis segment.
        name: str
            The name of the detector, used in storing the PSD. Defaults to
            "unknown".
        outdir: str
            The output directory to write the PSD file too. If not given,
            the PSD will not be written to file.

        Returns
        -------
        frequency_array, psd : array_like
            The frequencies and power spectral density array

        """
<<<<<<< HEAD
        nfft = int(self.sampling_frequency * fft_length)
        window = self.get_tukey_window(
            n=nfft, duration=fft_length)
        strain = gwpy.timeseries.TimeSeries(
            self.time_domain_strain, sample_rate=self.sampling_frequency)
        psd = strain.psd(fftlength=fft_length, window=window)

        if outdir:
            psd_file = '{}/{}_PSD_{}_{}.txt'.format(
                outdir, name, self.start_time, self.duration)
            with open('{}'.format(psd_file), 'w+') as opened_file:
=======
        strain = gwpy.timeseries.TimeSeries(self.time_domain_strain, sample_rate=self.sampling_frequency)
        psd_alpha = 2 * self.roll_off / fft_length
        psd = strain.psd(fftlength=fft_length, overlap=0, window=('tukey', psd_alpha))

        if outdir:
            psd_file = '{}/{}_PSD_{}_{}.txt'.format(outdir, name, self.start_time, self.duration)
            with open('{}'.format(psd_file), 'w+') as file:
>>>>>>> ef056e38
                for f, p in zip(psd.frequencies.value, psd.value):
                    opened_file.write('{} {}\n'.format(f, p))

        return psd.frequencies.value, psd.value

<<<<<<< HEAD
=======
    def _check_maximum_frequency(self):
        """ Force the maximum frequency be less than the Nyquist frequency """
        if 2 * self.maximum_frequency > self.sampling_frequency:
            self.maximum_frequency = self.sampling_frequency / 2.

>>>>>>> ef056e38
    def _infer_time_domain_dependence(
            self, sampling_frequency, duration, time_array):
        """ Helper function to figure out if the time_array, or
            sampling_frequency and duration where given
        """
        if (sampling_frequency is not None) and (duration is not None):
            if time_array is not None:
                raise ValueError(
                    "You have given the sampling_frequency, duration, and "
                    "time_array")
            self.sampling_frequency = sampling_frequency
            self.duration = duration
            self.time_array = utils.create_time_series(sampling_frequency=sampling_frequency,
                                                       duration=duration)
        elif time_array is not None:
            self.sampling_frequency, self.duration = (
                utils.get_sampling_frequency_and_duration_from_time_array(
                    time_array))
            self.time_array = np.array(time_array)
        elif sampling_frequency is None or duration is None:
            raise ValueError(
                "You must provide both sampling_frequency and duration")
        else:
            raise ValueError(
                "Insufficient information given to set time_array")

    def set_from_time_domain_strain(
            self, time_domain_strain, sampling_frequency=None, duration=None,
            start_time=0, time_array=None):
        """ Set the strain data from a time domain strain array

        This sets the time_domain_strain attribute, the frequency_domain_strain
        is automatically calculated after a low-pass filter and Tukey window
        is applied.

        Parameters
        ----------
        time_domain_strain: array_like
            An array of the time domain strain.
        sampling_frequency: float
            The sampling frequency (in Hz).
        duration: float
            The data duration (in s).
        start_time: float
            The GPS start-time of the data.
        time_array: array_like
            The array of times, if sampling_frequency and duration not
            given.

        """
        self.start_time = start_time
        self._infer_time_domain_dependence(
            sampling_frequency=sampling_frequency, duration=duration,
            time_array=time_array)

        logger.debug('Setting data using provided time_domain_strain')
        if np.shape(time_domain_strain) == np.shape(self.time_array):
            self._time_domain_strain = time_domain_strain
            self._frequency_domain_strain = None
        else:
            raise ValueError("Data times do not match time array")

    def set_from_gwpy_timeseries(self, time_series):
        """ Set the strain data from a gwpy TimeSeries

        This sets the time_domain_strain attribute, the frequency_domain_strain
        is automatically calculated after a low-pass filter and Tukey window
        is applied.

        Parameters
        ----------
        time_series: gwpy.timeseries.timeseries.TimeSeries

        """
        logger.debug('Setting data using provided gwpy TimeSeries object')
<<<<<<< HEAD
        if type(timeseries) != gwpy.timeseries.timeseries.TimeSeries:
            raise ValueError("Input timeseries is not a gwpy TimeSeries")
        self.start_time = timeseries.epoch.value
        self.sampling_frequency = timeseries.sample_rate.value
        self.duration = timeseries.duration.value
        self._time_domain_strain = timeseries.value
=======
        if type(time_series) != gwpy.timeseries.TimeSeries:
            raise ValueError("Input time_series is not a gwpy TimeSeries")
        self.start_time = time_series.epoch.value
        self.sampling_frequency = time_series.sample_rate.value
        self.duration = time_series.duration.value
        self._time_domain_strain = time_series.value
        self._frequency_domain_strain = None
        self._check_maximum_frequency()
>>>>>>> ef056e38

    def set_from_open_data(
            self, name, start_time, duration=4, outdir='outdir', cache=True,
            **kwargs):
        """ Set the strain data from open LOSC data

        This sets the time_domain_strain attribute, the frequency_domain_strain
        is automatically calculated after a low-pass filter and Tukey window
        is applied.

        Parameters
        ----------
        name: str
            Detector name, e.g., 'H1'.
        start_time: float
            Start GPS time of segment.
        duration: float, optional
            The total time (in seconds) to analyse. Defaults to 4s.
        outdir: str
            Directory where the psd files are saved
        cache: bool, optional
            Whether or not to store/use the acquired data.
        **kwargs:
            All keyword arguments are passed to
            `gwpy.timeseries.TimeSeries.fetch_open_data()`.

        """

        timeseries = tupak.gw.utils.get_open_strain_data(
            name, start_time, start_time+duration, outdir=outdir, cache=cache,
            **kwargs)

        self.set_from_gwpy_timeseries(timeseries)

    def set_from_csv(self, filename):
        """ Set the strain data from a csv file

        Parameters
        ----------
        filename: str
            The path to the file to read in

        """
        timeseries = gwpy.timeseries.TimeSeries.read(filename, format='csv')
        self.set_from_gwpy_timeseries(timeseries)

    def _infer_frequency_domain_dependence(
            self, sampling_frequency, duration, frequency_array):
        """ Helper function to figure out if the frequency_array, or
            sampling_frequency and duration where given
        """

        if (sampling_frequency is not None) and (duration is not None):
            if frequency_array is not None:
                raise ValueError(
                    "You have given the sampling_frequency, duration, and "
                    "frequency_array")
            self.sampling_frequency = sampling_frequency
            self.duration = duration
            self.frequency_array = utils.create_frequency_series(sampling_frequency=sampling_frequency,
                                                                 duration=duration)
        elif frequency_array is not None:
            self.sampling_frequency, self.duration = (
                utils.get_sampling_frequency_and_duration_from_frequency_array(
                    frequency_array))
            self.frequency_array = np.array(frequency_array)
        elif sampling_frequency is None or duration is None:
            raise ValueError(
                "You must provide both sampling_frequency and duration")
        else:
            raise ValueError(
                "Insufficient information given to set frequency_array")

    def set_from_frequency_domain_strain(
            self, frequency_domain_strain, sampling_frequency=None,
            duration=None, start_time=0, frequency_array=None):
        """ Set the `frequency_domain_strain` from a numpy array

        Parameters
        ----------
        frequency_domain_strain: array_like
            The data to set.
        sampling_frequency: float
            The sampling frequency (in Hz).
        duration: float
            The data duration (in s).
        start_time: float
            The GPS start-time of the data.
        frequency_array: array_like
            The array of frequencies, if sampling_frequency and duration not
            given.

        """

        self.start_time = start_time
        self._infer_frequency_domain_dependence(
            sampling_frequency=sampling_frequency, duration=duration,
            frequency_array=frequency_array)

        logger.debug('Setting data using provided frequency_domain_strain')
        if np.shape(frequency_domain_strain) == np.shape(self.frequency_array):
            self._frequency_domain_strain = frequency_domain_strain
            self.window_factor = 1
        else:
            raise ValueError("Data frequencies do not match frequency_array")

    def set_from_power_spectral_density(
            self, power_spectral_density, sampling_frequency, duration,
            start_time=0):
        """ Set the `frequency_domain_strain` by generating a noise realisation

        Parameters
        ----------
        power_spectral_density: tupak.gw.detector.PowerSpectralDensity
            A PowerSpectralDensity object used to generate the data
        sampling_frequency: float
            The sampling frequency (in Hz)
        duration: float
            The data duration (in s)
        start_time: float
            The GPS start-time of the data

        """

        self.sampling_frequency = sampling_frequency
        self.duration = duration
        self.start_time = start_time

        logger.debug(
            'Setting data using noise realization from provided'
            'power_spectal_density')
        frequency_domain_strain, frequency_array = \
            power_spectral_density.get_noise_realisation(
                self.sampling_frequency, self.duration)

        if np.array_equal(frequency_array, self.frequency_array):
            self._frequency_domain_strain = frequency_domain_strain
        else:
            raise ValueError("Data frequencies do not match frequency_array")

    def set_from_zero_noise(self, sampling_frequency, duration, start_time=0):
        """ Set the `frequency_domain_strain` to zero noise

        Parameters
        ----------
        sampling_frequency: float
            The sampling frequency (in Hz)
        duration: float
            The data duration (in s)
        start_time: float
            The GPS start-time of the data

        """

        self.sampling_frequency = sampling_frequency
        self.duration = duration
        self.start_time = start_time

        logger.debug('Setting zero noise data')
        self._frequency_domain_strain = np.zeros_like(self.frequency_array,
                                                      dtype=np.complex)

    def set_from_frame_file(
            self, frame_file, sampling_frequency, duration, start_time=0,
<<<<<<< HEAD
            channel_name=None, buffer_time=1):
        """ Set the `frequency_domain_strain` from a frame file
=======
            channel=None, buffer_time=1):
        """ Set the `frequency_domain_strain` from a frame fiile
>>>>>>> ef056e38

        Parameters
        ----------
        frame_file: str
            File from which to load data.
        channel: str
            Channel to read from frame.
        sampling_frequency: float
            The sampling frequency (in Hz)
        duration: float
            The data duration (in s)
        start_time: float
            The GPS start-time of the data
        buffer_time: float
            Read in data with `start_time-buffer_time` and
            `start_time+duration+buffer_time`

        """

        self.sampling_frequency = sampling_frequency
        self.duration = duration
        self.start_time = start_time

        logger.info('Reading data from frame')
        strain = tupak.gw.utils.read_frame_file(
            frame_file, start_time=start_time, end_time=start_time + duration,
            buffer_time=buffer_time, channel=channel,
            resample=sampling_frequency)

        self.set_from_gwpy_timeseries(strain)


class Interferometer(object):
    """Class for the Interferometer """

    def __init__(self, name, power_spectral_density, minimum_frequency,
                 maximum_frequency, length, latitude, longitude, elevation,
                 xarm_azimuth, yarm_azimuth, xarm_tilt=0., yarm_tilt=0.):
        """
        Instantiate an Interferometer object.

        Parameters
        ----------
        name: str
            Interferometer name, e.g., H1.
        power_spectral_density: PowerSpectralDensity
            Power spectral density determining the sensitivity of the detector.
        minimum_frequency: float
            Minimum frequency to analyse for detector.
        maximum_frequency: float
            Maximum frequency to analyse for detector.
        length: float
            Length of the interferometer in km.
        latitude: float
            Latitude North in degrees (South is negative).
        longitude: float
            Longitude East in degrees (West is negative).
        elevation: float
            Height above surface in metres.
        xarm_azimuth: float
            Orientation of the x arm in degrees North of East.
        yarm_azimuth: float
            Orientation of the y arm in degrees North of East.
        xarm_tilt: float, optional
            Tilt of the x arm in radians above the horizontal defined by
            ellipsoid earth model in LIGO-T980044-08.
        yarm_tilt: float, optional
            Tilt of the y arm in radians above the horizontal.
        """
        self.__x_updated = False
        self.__y_updated = False
        self.__vertex_updated = False
        self.__detector_tensor_updated = False

        self.name = name
        self.length = length
        self.latitude = latitude
        self.longitude = longitude
        self.elevation = elevation
        self.xarm_azimuth = xarm_azimuth
        self.yarm_azimuth = yarm_azimuth
        self.xarm_tilt = xarm_tilt
        self.yarm_tilt = yarm_tilt
        self.power_spectral_density = power_spectral_density
        self.time_marginalization = False
        self._strain_data = InterferometerStrainData(
            minimum_frequency=minimum_frequency,
            maximum_frequency=maximum_frequency)

    @property
    def minimum_frequency(self):
        return self.strain_data.minimum_frequency

    @property
    def maximum_frequency(self):
        return self.strain_data.maximum_frequency

    @property
    def strain_data(self):
        """ A tupak.gw.detector.InterferometerStrainData instance """
        return self._strain_data

    @strain_data.setter
    def strain_data(self, strain_data):
        """ Set the strain_data

        This sets the Interferometer.strain_data equal to the provided
        strain_data. This will override the minimum_frequency and
        maximum_frequency of the provided strain_data object with those of
        the Interferometer object.
        """
        strain_data.minimum_frequency = self.minimum_frequency
        strain_data.maximum_frequency = self.maximum_frequency

        self._strain_data = strain_data

    def set_strain_data_from_frequency_domain_strain(
            self, frequency_domain_strain, sampling_frequency=None,
            duration=None, start_time=0, frequency_array=None):
        """ Set the `Interferometer.strain_data` from a numpy array

        Parameters
        ----------
        frequency_domain_strain: array_like
            The data to set.
        sampling_frequency: float
            The sampling frequency (in Hz).
        duration: float
            The data duration (in s).
        start_time: float
            The GPS start-time of the data.
        frequency_array: array_like
            The array of frequencies, if sampling_frequency and duration not
            given.

        """
        self.strain_data.set_from_frequency_domain_strain(
            frequency_domain_strain=frequency_domain_strain,
            sampling_frequency=sampling_frequency, duration=duration,
            start_time=start_time, frequency_array=frequency_array)

    def set_strain_data_from_power_spectral_density(
            self, sampling_frequency, duration, start_time=0):
        """ Set the `Interferometer.strain_data` from a power spectal density

        This uses the `interferometer.power_spectral_density` object to set
        the `strain_data` to a noise realization. See
        `tupak.gw.detector.InterferometerStrainData` for further information.

        Parameters
        ----------
        sampling_frequency: float
            The sampling frequency (in Hz)
        duration: float
            The data duration (in s)
        start_time: float
            The GPS start-time of the data

        """
        self.strain_data.set_from_power_spectral_density(
            self.power_spectral_density, sampling_frequency=sampling_frequency,
            duration=duration, start_time=start_time)

    def set_strain_data_from_frame_file(
            self, frame_file, sampling_frequency, duration, start_time=0,
            channel=None, buffer_time=1):
        """ Set the `Interferometer.strain_data` from a frame file

        Parameters
        ----------
        frame_file: str
            File from which to load data.
        channel: str
            Channel to read from frame.
        sampling_frequency: float
            The sampling frequency (in Hz)
        duration: float
            The data duration (in s)
        start_time: float
            The GPS start-time of the data
        buffer_time: float
            Read in data with `start_time-buffer_time` and
            `start_time+duration+buffer_time`

        """
        self.strain_data.set_from_frame_file(
            frame_file=frame_file, sampling_frequency=sampling_frequency,
            duration=duration, start_time=start_time,
            channel=channel, buffer_time=buffer_time)

    def set_strain_data_from_csv(self, filename):
        """ Set the `Interferometer.strain_data` from a csv file

        Parameters
        ----------
        filename: str
            The path to the file to read in

        """
        self.strain_data.set_from_csv(filename)

    def set_strain_data_from_zero_noise(
            self, sampling_frequency, duration, start_time=0):
        """ Set the `Interferometer.strain_data` to zero noise

        Parameters
        ----------
        sampling_frequency: float
            The sampling frequency (in Hz)
        duration: float
            The data duration (in s)
        start_time: float
            The GPS start-time of the data

        """

        self.strain_data.set_from_zero_noise(
            sampling_frequency=sampling_frequency, duration=duration,
            start_time=start_time)

    @property
    def latitude(self):
        """ Saves latitude in rad internally. Updates related quantities if set to a different value.

        Returns
        -------
        float: The latitude position of the detector in degree
        """
        return self.__latitude * 180 / np.pi

    @latitude.setter
    def latitude(self, latitude):
        self.__latitude = latitude * np.pi / 180
        self.__x_updated = False
        self.__y_updated = False
        self.__vertex_updated = False

    @property
    def longitude(self):
        """ Saves longitude in rad internally. Updates related quantities if set to a different value.

        Returns
        -------
        float: The longitude position of the detector in degree
        """
        return self.__longitude * 180 / np.pi

    @longitude.setter
    def longitude(self, longitude):
        self.__longitude = longitude * np.pi / 180
        self.__x_updated = False
        self.__y_updated = False
        self.__vertex_updated = False

    @property
    def elevation(self):
        """ Updates related quantities if set to a different values.

        Returns
        -------
        float: The height about the surface in meters
        """
        return self.__elevation

    @elevation.setter
    def elevation(self, elevation):
        self.__elevation = elevation
        self.__vertex_updated = False

    @property
    def xarm_azimuth(self):
        """ Saves the x-arm azimuth in rad internally. Updates related quantities if set to a different values.

        Returns
        -------
        float: The x-arm azimuth in degrees.

        """
        return self.__xarm_azimuth * 180 / np.pi

    @xarm_azimuth.setter
    def xarm_azimuth(self, xarm_azimuth):
        self.__xarm_azimuth = xarm_azimuth * np.pi / 180
        self.__x_updated = False

    @property
    def yarm_azimuth(self):
        """ Saves the y-arm azimuth in rad internally. Updates related quantities if set to a different values.

        Returns
        -------
        float: The y-arm azimuth in degrees.

        """
        return self.__yarm_azimuth * 180 / np.pi

    @yarm_azimuth.setter
    def yarm_azimuth(self, yarm_azimuth):
        self.__yarm_azimuth = yarm_azimuth * np.pi / 180
        self.__y_updated = False

    @property
    def xarm_tilt(self):
        """ Updates related quantities if set to a different values.

        Returns
        -------
        float: The x-arm tilt in radians.

        """
        return self.__xarm_tilt

    @xarm_tilt.setter
    def xarm_tilt(self, xarm_tilt):
        self.__xarm_tilt = xarm_tilt
        self.__x_updated = False

    @property
    def yarm_tilt(self):
        """ Updates related quantities if set to a different values.

        Returns
        -------
        float: The y-arm tilt in radians.

        """
        return self.__yarm_tilt

    @yarm_tilt.setter
    def yarm_tilt(self, yarm_tilt):
        self.__yarm_tilt = yarm_tilt
        self.__y_updated = False

    @property
    def vertex(self):
        """ Position of the IFO vertex in geocentric coordinates in meters.

        Is automatically updated if related quantities are modified.

        Returns
        -------
        array_like: A 3D array representation of the vertex
        """
        if not self.__vertex_updated:
            self.__vertex = tupak.gw.utils.get_vertex_position_geocentric(self.__latitude, self.__longitude,
                                                                          self.elevation)
            self.__vertex_updated = True
        return self.__vertex

    @property
    def x(self):
        """ A unit vector along the x-arm

        Is automatically updated if related quantities are modified.

        Returns
        -------
        array_like: A 3D array representation of a unit vector along the x-arm

        """
        if not self.__x_updated:
            self.__x = self.unit_vector_along_arm('x')
            self.__x_updated = True
            self.__detector_tensor_updated = False
        return self.__x

    @property
    def y(self):
        """ A unit vector along the y-arm

        Is automatically updated if related quantities are modified.

        Returns
        -------
        array_like: A 3D array representation of a unit vector along the y-arm

        """
        if not self.__y_updated:
            self.__y = self.unit_vector_along_arm('y')
            self.__y_updated = True
            self.__detector_tensor_updated = False
        return self.__y

    @property
    def detector_tensor(self):
        """
        Calculate the detector tensor from the unit vectors along each arm of the detector.

        See Eq. B6 of arXiv:gr-qc/0008066

        Is automatically updated if related quantities are modified.

        Returns
        -------
        array_like: A 3x3 array representation of the detector tensor

        """
        if not self.__detector_tensor_updated:
            self.__detector_tensor = 0.5 * (np.einsum('i,j->ij', self.x, self.x) - np.einsum('i,j->ij', self.y, self.y))
            self.__detector_tensor_updated = True
        return self.__detector_tensor

    def antenna_response(self, ra, dec, time, psi, mode):
        """
        Calculate the antenna response function for a given sky location

        See Nishizawa et al. (2009) arXiv:0903.0528 for definitions of the polarisation tensors.
        [u, v, w] represent the Earth-frame
        [m, n, omega] represent the wave-frame
        Note: there is a typo in the definition of the wave-frame in Nishizawa et al.

        Parameters
        -------
        ra: float
            right ascension in radians
        dec: float
            declination in radians
        time: float
            geocentric GPS time
        psi: float
            binary polarisation angle counter-clockwise about the direction of propagation
        mode: str
            polarisation mode (e.g. 'plus', 'cross')

        Returns
        -------
        array_like: A 3x3 array representation of the antenna response for the specified mode

        """
        polarization_tensor = tupak.gw.utils.get_polarization_tensor(ra, dec, time, psi, mode)
        return np.einsum('ij,ij->', self.detector_tensor, polarization_tensor)

    def get_detector_response(self, waveform_polarizations, parameters):
        """ Get the detector response for a particular waveform

        Parameters
        -------
        waveform_polarizations: dict
            polarizations of the waveform
        parameters: dict
            parameters describing position and time of arrival of the signal

        Returns
        -------
        array_like: A 3x3 array representation of the detector response (signal observed in the interferometer)
        """
        signal = {}
        for mode in waveform_polarizations.keys():
            det_response = self.antenna_response(
                parameters['ra'],
                parameters['dec'],
                parameters['geocent_time'],
                parameters['psi'], mode)

            signal[mode] = waveform_polarizations[mode] * det_response
        signal_ifo = sum(signal.values())

        signal_ifo *= self.strain_data.frequency_mask

        time_shift = self.time_delay_from_geocenter(
            parameters['ra'],
            parameters['dec'],
            self.strain_data.start_time)
        if self.time_marginalization:
<<<<<<< HEAD
            dt = time_shift  # when marginalizing over time we only care about relative time shifts between detectors
            #  and marginalized over all candidate coalescence times
=======
            dt = time_shift
            # when marginalizing over time we only care about relative time shifts
            # between detectors and marginalized over all candidate coalescence times
>>>>>>> ef056e38
        else:
            dt = self.strain_data.start_time - (parameters['geocent_time'] - time_shift)

        signal_ifo = signal_ifo * np.exp(
            -1j * 2 * np.pi * dt * self.frequency_array)

        return signal_ifo

    def inject_signal(self,  parameters=None, injection_polarizations=None,
                      waveform_generator=None):
        """ Inject a signal into noise

        Parameters
        ----------
        parameters: dict
            Parameters of the injection.
        injection_polarizations: dict
           Polarizations of waveform to inject, output of
           `waveform_generator.frequency_domain_strain()`. If
           `waveform_generator` is also given, the injection_polarizations will
           be calculated directly and this argument can be ignored.
        waveform_generator: tupak.gw.waveform_generator
            A WaveformGenerator instance using the source model to inject. If
            `injection_polarizations` is given, this will be ignored.

        Note
        -------
        if your signal takes a substantial amount of time to generate, or
        you experience buggy behaviour. It is preferable to provide the
        injection_polarizations directly.

        Returns
        -------
        injection_polarizations: dict

        """

        if injection_polarizations is None:
            if waveform_generator is not None:
                waveform_generator.parameters = parameters
                injection_polarizations = waveform_generator.frequency_domain_strain()
            else:
                raise ValueError(
                    "inject_signal needs one of waveform_generator or "
                    "injection_polarizations.")

            if injection_polarizations is None:
                raise ValueError(
                    'Trying to inject signal which is None. The most likely cause'
                    ' is that waveform_generator.frequency_domain_strain returned'
                    ' None. This can be caused if, e.g., mass_2 > mass_1.')

        if not self.strain_data.time_within_data(parameters['geocent_time']):
            logger.warning(
                'Injecting signal outside segment, start_time={}, merger time={}.'
                .format(self.strain_data.start_time, parameters['geocent_time']))

        signal_ifo = self.get_detector_response(injection_polarizations, parameters)
        if np.shape(self.frequency_domain_strain).__eq__(np.shape(signal_ifo)):
            self.strain_data.frequency_domain_strain = \
                signal_ifo + self.strain_data.frequency_domain_strain
        else:
            logger.info('Injecting into zero noise.')
            self.set_strain_data_from_frequency_domain_strain(
                signal_ifo,
                sampling_frequency=self.strain_data.sampling_frequency,
                duration=self.strain_data.duration,
                start_time=self.strain_data.start_time)
        opt_snr = np.sqrt(tupak.gw.utils.optimal_snr_squared(
            signal=signal_ifo, interferometer=self,
            duration=self.strain_data.duration).real)
        mf_snr = np.sqrt(tupak.gw.utils.matched_filter_snr_squared(
            signal=signal_ifo, interferometer=self,
            duration=self.strain_data.duration).real)

        logger.info("Injected signal in {}:".format(self.name))
        logger.info("  optimal SNR = {:.2f}".format(opt_snr))
        logger.info("  matched filter SNR = {:.2f}".format(mf_snr))
        for key in parameters:
            logger.info('  {} = {}'.format(key, parameters[key]))

        return injection_polarizations

    def unit_vector_along_arm(self, arm):
        """
        Calculate the unit vector pointing along the specified arm in cartesian Earth-based coordinates.

        See Eqs. B14-B17 in arXiv:gr-qc/0008066

        Parameters
        -------
        arm: str
            'x' or 'y' (arm of the detector)

        Returns
        -------
        array_like: 3D unit vector along arm in cartesian Earth-based coordinates

        Raises
        -------
        ValueError: If arm is neither 'x' nor 'y'

        """
        if arm == 'x':
            return self.__calculate_arm(self.__xarm_tilt, self.__xarm_azimuth)
        elif arm == 'y':
            return self.__calculate_arm(self.__yarm_tilt, self.__yarm_azimuth)
        else:
            raise ValueError("Arm must either be 'x' or 'y'.")

    def __calculate_arm(self, arm_tilt, arm_azimuth):
        e_long = np.array([-np.sin(self.__longitude), np.cos(self.__longitude), 0])
        e_lat = np.array([-np.sin(self.__latitude) * np.cos(self.__longitude),
                          -np.sin(self.__latitude) * np.sin(self.__longitude), np.cos(self.__latitude)])
        e_h = np.array([np.cos(self.__latitude) * np.cos(self.__longitude),
                        np.cos(self.__latitude) * np.sin(self.__longitude), np.sin(self.__latitude)])

        return np.cos(arm_tilt) * np.cos(arm_azimuth) * e_long + \
            np.cos(arm_tilt) * np.sin(arm_azimuth) * e_lat + \
            np.sin(arm_tilt) * e_h

    @property
    def amplitude_spectral_density_array(self):
        """ Returns the amplitude spectral density (ASD) given we know a power spectral denstiy (PSD)

        Returns
        -------
        array_like: An array representation of the ASD

        """
        return self.power_spectral_density_array ** 0.5

    @property
    def power_spectral_density_array(self):
        """ Returns the power spectral density (PSD)

        This accounts for whether the data in the interferometer has been windowed.

        Returns
        -------
        array_like: An array representation of the PSD

        """
        return self.power_spectral_density.power_spectral_density_interpolated(self.frequency_array)\
            * self.strain_data.window_factor

    @property
    def frequency_array(self):
        return self.strain_data.frequency_array

    @property
    def frequency_mask(self):
        return self.strain_data.frequency_mask

    @property
    def frequency_domain_strain(self):
        """ The frequency domain strain in units of strain / Hz """
        return self.strain_data.frequency_domain_strain

    def time_delay_from_geocenter(self, ra, dec, time):
        """
        Calculate the time delay from the geocenter for the interferometer.

        Use the time delay function from utils.

        Parameters
        -------
        ra: float
            right ascension of source in radians
        dec: float
            declination of source in radians
        time: float
            GPS time

        Returns
        -------
        float: The time delay from geocenter in seconds
        """
        return tupak.gw.utils.time_delay_geocentric(self.vertex, np.array([0, 0, 0]), ra, dec, time)

    def vertex_position_geocentric(self):
        """
        Calculate the position of the IFO vertex in geocentric coordinates in meters.

        Based on arXiv:gr-qc/0008066 Eqs. B11-B13 except for the typo in the definition of the local radius.
        See Section 2.1 of LIGO-T980044-10 for the correct expression

        Returns
        -------
        array_like: A 3D array representation of the vertex
        """
        return tupak.gw.utils.get_vertex_position_geocentric(self.__latitude, self.__longitude, self.__elevation)

    @property
    def whitened_frequency_domain_strain(self):
        """ Calculates the whitened data by dividing data by the amplitude spectral density

        Returns
        -------
        array_like: The whitened data
        """
        return self.strain_data.frequency_domain_strain / self.amplitude_spectral_density_array

    def save_data(self, outdir, label=None):
        """ Creates a save file for the data in plain text format

        Parameters
        ----------
        outdir: str
            The output directory in which the data is supposed to be saved
        label: str
            The name of the output files
        """
        np.savetxt('{}/{}_frequency_domain_data.dat'.format(outdir, self.name),
                   np.array(
                       [self.frequency_array,
                        self.frequency_domain_strain.real,
                        self.frequency_domain_strain.imag]).T,
                   header='f real_h(f) imag_h(f)')
        if label is None:
            filename = '{}/{}_psd.dat'.format(outdir, self.name)
        else:
            filename = '{}/{}_{}_psd.dat'.format(outdir, self.name, label)
        np.savetxt(filename,
                   np.array(
                       [self.frequency_array,
                        self.amplitude_spectral_density_array]).T,
                   header='f h(f)')

    def plot_data(self, signal=None, outdir='.', label=None):
        if utils.command_line_args.test:
            return

        fig, ax = plt.subplots()
        ax.loglog(self.frequency_array,
                  np.abs(self.frequency_domain_strain),
                  color='C0', label=self.name)
        ax.loglog(self.frequency_array,
                  self.amplitude_spectral_density_array,
                  color='C1', lw=0.5, label=self.name + ' ASD')
        if signal is not None:
            ax.loglog(self.frequency_array, abs(signal), color='C2',
                      label='Signal')
        ax.grid('on')
        ax.set_ylabel(r'strain [strain/$\sqrt{\rm Hz}$]')
        ax.set_xlabel(r'frequency [Hz]')
        ax.set_xlim(20, 2000)
        ax.legend(loc='best')
        if label is None:
            fig.savefig(
                '{}/{}_frequency_domain_data.png'.format(outdir, self.name))
        else:
            fig.savefig(
                '{}/{}_{}_frequency_domain_data.png'.format(
                    outdir, self.name, label))


class TriangularInterferometer(InterferometerSet):

    def __init__(self, name, power_spectral_density, minimum_frequency, maximum_frequency,
                 length, latitude, longitude, elevation, xarm_azimuth, yarm_azimuth,
                 xarm_tilt=0., yarm_tilt=0.):
        InterferometerSet.__init__(self, [])
        self.name = name
        # for attr in ['power_spectral_density', 'minimum_frequency', 'maximum_frequency']:
        if isinstance(power_spectral_density, PowerSpectralDensity):
            power_spectral_density = [power_spectral_density] * 3
        if isinstance(minimum_frequency, float) or isinstance(minimum_frequency, int):
            minimum_frequency = [minimum_frequency] * 3
        if isinstance(maximum_frequency, float) or isinstance(maximum_frequency, int):
            maximum_frequency = [maximum_frequency] * 3

        for ii in range(3):
            self.append(Interferometer(
                '{}{}'.format(name, ii+1), power_spectral_density[ii], minimum_frequency[ii], maximum_frequency[ii],
                length, latitude, longitude, elevation, xarm_azimuth, yarm_azimuth, xarm_tilt, yarm_tilt))

            xarm_azimuth += 240
            yarm_azimuth += 240

            latitude += np.arctan(length * np.sin(xarm_azimuth * np.pi / 180) * 1e3 / utils.radius_of_earth)
            longitude += np.arctan(length * np.cos(xarm_azimuth * np.pi / 180) * 1e3 / utils.radius_of_earth)


class PowerSpectralDensity(object):

    def __init__(self, **kwargs):
        """
        Instantiate a new PowerSpectralDensity object.

        If called with no argument, `PowerSpectralDensity()` will return an
        empty instance which can be filled with one of the `set_from` methods.
        You can also initialise a new PowerSpectralDensity object giving the
        arguments of any `set_from` method and an attempt will be made to use
        this information to load/create the power spectral density.

        Example
        -------
        Using the `set_from` method directly (here `psd_file` is a string
        containing the path to the file to load):
        >>> power_spectral_density = PowerSpectralDensity()
        >>> power_spectral_density.set_from_power_spectral_density_file(psd_file)

        Alternatively (and equivalently) setting the psd_file directly:
        >>> power_spectral_density = PowerSpectralDensity(psd_file=psd_file)

        Note: for the "direct" method to work, you must provide the input
        as a keyword argument as above.

        Attributes
        ----------
        amplitude_spectral_density: array_like
            Array representation of the ASD
        amplitude_spectral_density_file: str
            Name of the ASD file
        frequency_array: array_like
            Array containing the frequencies of the ASD/PSD values
        power_spectral_density: array_like
            Array representation of the PSD
        power_spectral_density_file: str
            Name of the PSD file
        power_spectral_density_interpolated: scipy.interpolated.interp1d
            Interpolated function of the PSD

        """
        self.__power_spectral_density = None
        self.__amplitude_spectral_density = None

        self.frequency_array = []
        self.power_spectral_density_interpolated = None

        for key in kwargs:
            try:
                expanded_key = (key.replace('psd', 'power_spectral_density')
                                .replace('asd', 'amplitude_spectral_density'))
                m = getattr(self, 'set_from_{}'.format(expanded_key))
                m(**kwargs)
            except AttributeError:
<<<<<<< HEAD
                logger.info("Tried setting PSD from init kwarg {} and failed"
                            .format(key))
=======
                logger.info("Tried setting PSD from init kwarg {} and failed".format(key))
>>>>>>> ef056e38

    def set_from_amplitude_spectral_density_file(self, asd_file):
        """ Set the amplitude spectral density from a given file

        Parameters
        ----------
        asd_file: str
            File containing amplitude spectral density, format 'f h_f'

        """

        self.amplitude_spectral_density_file = asd_file
        self.import_amplitude_spectral_density()
        if min(self.amplitude_spectral_density) < 1e-30:
            logger.warning("You specified an amplitude spectral density file.")
            logger.warning("{} WARNING {}".format("*" * 30, "*" * 30))
            logger.warning("The minimum of the provided curve is {:.2e}.".format(
                min(self.amplitude_spectral_density)))
            logger.warning(
                "You may have intended to provide this as a power spectral density.")

    def set_from_power_spectral_density_file(self, psd_file):
        """ Set the power spectral density from a given file

        Parameters
        ----------
        psd_file: str, optional
            File containing power spectral density, format 'f h_f'

        """

        self.power_spectral_density_file = psd_file
        self.import_power_spectral_density()
        if min(self.power_spectral_density) > 1e-30:
            logger.warning("You specified a power spectral density file.")
            logger.warning("{} WARNING {}".format("*" * 30, "*" * 30))
            logger.warning("The minimum of the provided curve is {:.2e}.".format(
                min(self.power_spectral_density)))
            logger.warning(
                "You may have intended to provide this as an amplitude spectral density.")

    def set_from_frame_file(self, frame_file, psd_start_time, psd_duration,
<<<<<<< HEAD
                            psd_sampling_frequency, fft_length=4,
                            filter_freq=1024, alpha=0.25, channel_name=None):
=======
                            fft_length=4, sampling_frequency=4096, roll_off=0.1,
                            channel=None):
>>>>>>> ef056e38
        """ Generate power spectral density from a frame file

        Parameters
        ----------
        frame_file: str, optional
            Frame file to read data from.
        psd_start_time: float
            Beginning of segment to analyse.
        psd_duration: float, optional
            Duration of data (in seconds) to generate PSD from.
        psd_sampling_frequency: float
            Sampling frequency of the data to generate PSD from
        fft_length: float, optional
            Number of seconds in a single fft.
        sampling_frequency: float, optional
            Sampling frequency for time series.
            This is twice the maximum frequency.
        filter_freq: float
            Low pass filter frequency
        roll_off: float, optional
            Rise time in seconds of tukey window.
        channel: str, optional
            Name of channel to use to generate PSD.

        """

        strain = tupak.gw.detector.InterferometerStrainData(roll_off=roll_off)
        strain.set_from_frame_file(
<<<<<<< HEAD
            frame_file, start_time=psd_start_time,
            sampling_frequency=psd_sampling_frequency,
            duration=psd_duration, channel_name=channel_name)
=======
            frame_file, start_time=psd_start_time, duration=psd_duration,
            channel=channel, sampling_frequency=sampling_frequency)
>>>>>>> ef056e38

        f, psd = strain.create_power_spectral_density(fft_length=fft_length)
        self.frequency_array = f
        self.power_spectral_density = psd

    def set_from_amplitude_spectral_density_array(self, frequency_array,
                                                  asd_array):
        self.frequency_array = frequency_array
        self.amplitude_spectral_density = asd_array

    def set_from_power_spectral_density_array(self, frequency_array, psd_array):
        self.frequency_array = frequency_array
        self.power_spectral_density = psd_array

    def set_from_aLIGO(self):
        psd_file = 'aLIGO_ZERO_DET_high_P_psd.txt'
        logger.info("No power spectral density provided, using aLIGO,"
                    "zero detuning, high power.")
        self.set_from_power_spectral_density_file(psd_file)

    @property
    def power_spectral_density(self):
        if self.__power_spectral_density is not None:
            return self.__power_spectral_density
        else:
            self.set_to_aLIGO()
            return self.__power_spectral_density

    @power_spectral_density.setter
    def power_spectral_density(self, power_spectral_density):
        self._check_frequency_array_matches_density_array(power_spectral_density)
        self.__power_spectral_density = power_spectral_density
        self._interpolate_power_spectral_density()
        self.__amplitude_spectral_density = power_spectral_density**0.5

    @property
    def amplitude_spectral_density(self):
        return self.__amplitude_spectral_density

    @amplitude_spectral_density.setter
    def amplitude_spectral_density(self, amplitude_spectral_density):
        self._check_frequency_array_matches_density_array(amplitude_spectral_density)
        self.__amplitude_spectral_density = amplitude_spectral_density
        self.__power_spectral_density = amplitude_spectral_density**2
        self._interpolate_power_spectral_density()

    def import_amplitude_spectral_density(self):
        """
        Automagically load one of the amplitude spectral density curves
        contained in the noise_curves directory.

        Test if the file contains a path (i.e., contains '/').
        If not assume the file is in the default directory.
        """

        if '/' not in self.amplitude_spectral_density_file:
            self.amplitude_spectral_density_file = os.path.join(
                os.path.dirname(__file__), 'noise_curves',
                self.amplitude_spectral_density_file)

        self.frequency_array, self.amplitude_spectral_density = np.genfromtxt(
            self.amplitude_spectral_density_file).T

    def import_power_spectral_density(self):
        """
        Automagically load one of the power spectral density curves contained
        in the noise_curves directory.

        Test if the file contains a path (i.e., contains '/').
        If not assume the file is in the default directory.
        """
        if '/' not in self.power_spectral_density_file:
            self.power_spectral_density_file = os.path.join(
                os.path.dirname(__file__), 'noise_curves',
                self.power_spectral_density_file)
        self.frequency_array, self.power_spectral_density = np.genfromtxt(
                self.power_spectral_density_file).T

    def _check_frequency_array_matches_density_array(self, density_array):
        """Check the provided frequency and spectral density arrays match."""
        try:
            self.frequency_array - density_array
        except ValueError as e:
            raise(e, 'Provided spectral density does not match frequency array. Not updating.')

    def _interpolate_power_spectral_density(self):
        """Interpolate the loaded power spectral density so it can be resampled
           for arbitrary frequency arrays.
        """
        self.power_spectral_density_interpolated = interp1d(
            self.frequency_array, self.power_spectral_density, bounds_error=False,
            fill_value=np.inf)

    def get_noise_realisation(self, sampling_frequency, duration):
        """
        Generate frequency Gaussian noise scaled to the power spectral density.

        Parameters
        -------
        sampling_frequency: float
            sampling frequency of noise
        duration: float
            duration of noise

        Returns
        -------
        array_like: frequency domain strain of this noise realisation
        array_like: frequencies related to the frequency domain strain

        """
        white_noise, frequencies = utils.create_white_noise(sampling_frequency, duration)
        frequency_domain_strain = self.power_spectral_density_interpolated(frequencies) ** 0.5 * white_noise
        out_of_bounds = (frequencies < min(self.frequency_array)) | (frequencies > max(self.frequency_array))
        frequency_domain_strain[out_of_bounds] = 0 * (1 + 1j)
        return frequency_domain_strain, frequencies


def get_empty_interferometer(name):
    """
    Get an interferometer with standard parameters for known detectors.

    These objects do not have any noise instantiated.

    The available instruments are:
        H1, L1, V1, GEO600, CE

    Detector positions taken from:
        L1/H1: LIGO-T980044-10
        V1/GEO600: arXiv:gr-qc/0008066 [45]
        CE: located at the site of H1

    Detector sensitivities:
        H1/L1/V1: https://dcc.ligo.org/LIGO-P1200087-v42/public
        GEO600: http://www.geo600.org/1032083/GEO600_Sensitivity_Curves
        CE: https://dcc.ligo.org/LIGO-P1600143/public


    Parameters
    ----------
    name: str
        Interferometer identifier.

    Returns
    -------
    interferometer: Interferometer
        Interferometer instance
    """
    filename = os.path.join(os.path.dirname(__file__), 'detectors', '{}.interferometer'.format(name))
    try:
        interferometer = load_interferometer(filename)
        return interferometer
    except FileNotFoundError:
        logger.warning('Interferometer {} not implemented'.format(name))


def load_interferometer(filename):
    """Load an interferometer from a file."""
    parameters = dict()
    with open(filename, 'r') as parameter_file:
        lines = parameter_file.readlines()
        for line in lines:
            if line[0] == '#':
                continue
            split_line = line.split('=')
            key = split_line[0].strip()
            value = eval('='.join(split_line[1:]))
            parameters[key] = value
<<<<<<< HEAD
    return Interferometer(**parameters)
=======
    if 'shape' not in parameters.keys():
        interferometer = Interferometer(**parameters)
        logger.debug('Assuming L shape for {}'.format('name'))
    elif parameters['shape'].lower() in ['l', 'ligo']:
        parameters.pop('shape')
        interferometer = Interferometer(**parameters)
    elif parameters['shape'].lower() in ['triangular', 'triangle']:
        parameters.pop('shape')
        interferometer = TriangularInterferometer(**parameters)
    return interferometer
>>>>>>> ef056e38


def get_interferometer_with_open_data(
        name, trigger_time, duration=4, start_time=None, roll_off=0.4, psd_offset=-1024,
        psd_duration=100, cache=True, outdir='outdir', label=None, plot=True, filter_freq=None,
        raw_data_file=None, **kwargs):
    """
    Helper function to obtain an Interferometer instance with appropriate
    PSD and data, given an center_time.

    Parameters
    ----------

    name: str
        Detector name, e.g., 'H1'.
    trigger_time: float
        Trigger GPS time.
    duration: float, optional
        The total time (in seconds) to analyse. Defaults to 4s.
    start_time: float, optional
        Beginning of the segment, if None, the trigger is placed 2s before the end
        of the segment.
    roll_off: float
        The roll-off (in seconds) used in the Tukey window.
    psd_offset, psd_duration: float
        The power spectral density (psd) is estimated using data from
        `center_time+psd_offset` to `center_time+psd_offset + psd_duration`.
    cache: bool, optional
        Whether or not to store the acquired data
    raw_data_file: str
        Name of a raw data file if this supposed to be read from a local file
    outdir: str
        Directory where the psd files are saved
    label: str
        If given, an identifying label used in generating file names.
    plot: bool
        If true, create an ASD + strain plot
    filter_freq: float
        Low pass filter frequency
    **kwargs:
        All keyword arguments are passed to
        `gwpy.timeseries.TimeSeries.fetch_open_data()`.

    Returns
    -------
    tupak.gw.detector.Interferometer: An Interferometer instance with a PSD and frequency-domain strain data.

    """

    logger.warning(
        "Parameter estimation for real interferometer data in tupak is in "
        "alpha testing at the moment: the routines for windowing and filtering"
        " have not been reviewed.")

    utils.check_directory_exists_and_if_not_mkdir(outdir)

    if start_time is None:
        start_time = trigger_time + 2 - duration

    strain = InterferometerStrainData(roll_off=roll_off)
    strain.set_from_open_data(
        name=name, start_time=start_time, duration=duration,
        outdir=outdir, cache=cache, **kwargs)
    strain.low_pass_filter(filter_freq)

    strain_psd = InterferometerStrainData(roll_off=roll_off)
    strain_psd.set_from_open_data(
        name=name, start_time=start_time + duration + psd_offset,
        duration=psd_duration, outdir=outdir, cache=cache, **kwargs)
    # Low pass filter
    strain_psd.low_pass_filter(filter_freq)
    # Create and save PSDs
    psd_frequencies, psd_array = strain_psd.create_power_spectral_density(
        name=name, outdir=outdir, fft_length=strain.duration)

    interferometer = get_empty_interferometer(name)
    interferometer.power_spectral_density = PowerSpectralDensity(
        psd_array=psd_array, frequency_array=psd_frequencies)
    interferometer.strain_data = strain

    if plot:
        interferometer.plot_data(outdir=outdir, label=label)

    return interferometer


def get_interferometer_with_fake_noise_and_injection(
        name, injection_parameters, injection_polarizations=None,
        waveform_generator=None, sampling_frequency=4096, duration=4,
        start_time=None, outdir='outdir', label=None, plot=True, save=True,
        zero_noise=False):
    """
    Helper function to obtain an Interferometer instance with appropriate
    power spectral density and data, given an center_time.

    Note: by default this generates an Interferometer with a power spectral
    density based on advanced LIGO.

    Parameters
    ----------
    name: str
        Detector name, e.g., 'H1'.
    injection_parameters: dict
        injection parameters, needed for sky position and timing
    injection_polarizations: dict
       Polarizations of waveform to inject, output of
       `waveform_generator.frequency_domain_strain()`. If
       `waveform_generator` is also given, the injection_polarizations will
       be calculated directly and this argument can be ignored.
    waveform_generator: tupak.gw.waveform_generator
        A WaveformGenerator instance using the source model to inject. If
        `injection_polarizations` is given, this will be ignored.
    sampling_frequency: float
        sampling frequency for data, should match injection signal
    duration: float
        length of data, should be the same as used for signal generation
    start_time: float
        Beginning of data segment, if None, injection is placed 2s before
        end of segment.
    outdir: str
        directory in which to store output
    label: str
        If given, an identifying label used in generating file names.
    plot: bool
        If true, create an ASD + strain plot
    save: bool
        If true, save frequency domain data and PSD to file
    zero_noise: bool
        If true, set noise to zero.

    Returns
    -------
    tupak.gw.detector.Interferometer: An Interferometer instance with a PSD and frequency-domain strain data.

    """

    utils.check_directory_exists_and_if_not_mkdir(outdir)

    if start_time is None:
        start_time = injection_parameters['geocent_time'] + 2 - duration

    interferometer = get_empty_interferometer(name)
    interferometer.power_spectral_density.set_from_aLIGO()
    if zero_noise:
        interferometer.set_strain_data_from_zero_noise(
            sampling_frequency=sampling_frequency, duration=duration,
            start_time=start_time)
    else:
        interferometer.set_strain_data_from_power_spectral_density(
            sampling_frequency=sampling_frequency, duration=duration,
            start_time=start_time)

    injection_polarizations = interferometer.inject_signal(
        parameters=injection_parameters,
        injection_polarizations=injection_polarizations,
        waveform_generator=waveform_generator)

    signal = interferometer.get_detector_response(
        injection_polarizations, injection_parameters)

    if plot:
        interferometer.plot_data(signal=signal, outdir=outdir, label=label)

    if save:
        interferometer.save_data(outdir, label=label)

    return interferometer


def get_event_data(
        event, interferometer_names=None, duration=4, roll_off=0.4,
        psd_offset=-1024, psd_duration=100, cache=True, outdir='outdir',
        label=None, plot=True, filter_freq=None, raw_data_file=None, **kwargs):
    """
    Get open data for a specified event.

    Parameters
    ----------
    event: str
        Event descriptor, this can deal with some prefixes, e.g., '150914',
        'GW150914', 'LVT151012'
    interferometer_names: list, optional
        List of interferometer identifiers, e.g., 'H1'.
        If None will look for data in 'H1', 'V1', 'L1'
    duration: float
        Time duration to search for.
    roll_off: float
        The roll-off (in seconds) used in the Tukey window.
    psd_offset, psd_duration: float
        The power spectral density (psd) is estimated using data from
        `center_time+psd_offset` to `center_time+psd_offset + psd_duration`.
    cache: bool
        Whether or not to store the acquired data.
    raw_data_file:
        If we want to read the event data from a local file.
    outdir: str
        Directory where the psd files are saved
    label: str
        If given, an identifying label used in generating file names.
    plot: bool
        If true, create an ASD + strain plot
    filter_freq: float
        Low pass filter frequency
    **kwargs:
        All keyword arguments are passed to
        `gwpy.timeseries.TimeSeries.fetch_open_data()`.

    Return
    ------
    list: A list of tupak.gw.detector.Interferometer objects
    """
    event_time = tupak.gw.utils.get_event_time(event)

    interferometers = []

    if interferometer_names is None:
        if utils.command_line_args.detectors:
            interferometer_names = utils.command_line_args.detectors
        else:
            interferometer_names = ['H1', 'L1', 'V1']

    for name in interferometer_names:
        try:
            interferometers.append(get_interferometer_with_open_data(
                name, trigger_time=event_time, duration=duration, roll_off=roll_off,
                psd_offset=psd_offset, psd_duration=psd_duration, cache=cache,
                outdir=outdir, label=label, plot=plot, filter_freq=filter_freq,
                raw_data_file=raw_data_file, **kwargs))
        except ValueError as e:
            logger.debug("Error raised {}".format(e))
            logger.warning('No data found for {}.'.format(name))

    return InterferometerSet(interferometers)<|MERGE_RESOLUTION|>--- conflicted
+++ resolved
@@ -304,6 +304,7 @@
 
     @property
     def maximum_frequency(self):
+        """ Force the maximum frequency be less than the Nyquist frequency """
         if 2 * self.__maximum_frequency > self.sampling_frequency:
             self.__maximum_frequency = self.sampling_frequency / 2.
         return self.__maximum_frequency
@@ -381,20 +382,12 @@
         elif self._time_domain_strain is not None:
             logger.info("Generating frequency domain strain from given time "
                         "domain strain.")
-<<<<<<< HEAD
-            self.low_pass_filter()
-            self.apply_tukey_window()
-            self._frequency_domain_strain, _ = utils.nfft(
-                self._time_domain_strain, self.sampling_frequency)
-            return self._frequency_domain_strain
-=======
             # self.low_pass_filter()
             window = self.time_domain_window()
             frequency_domain_strain, self.frequency_array = utils.nfft(
                 self._time_domain_strain * window, self.sampling_frequency)
             self._frequency_domain_strain = frequency_domain_strain
             return self._frequency_domain_strain * self.frequency_mask
->>>>>>> ef056e38
         else:
             raise ValueError("frequency domain strain data not yet set")
 
@@ -421,12 +414,7 @@
                 .format(filter_freq))
             return
 
-<<<<<<< HEAD
-        logger.debug("Applying low pass filter with filter frequency {}"
-                     .format(filter_freq))
-=======
         logger.debug("Applying low pass filter with filter frequency {}".format(filter_freq))
->>>>>>> ef056e38
         bp = gwpy.signal.filter_design.lowpass(
             filter_freq, self.sampling_frequency)
         strain = gwpy.timeseries.TimeSeries(
@@ -434,24 +422,7 @@
         strain = strain.filter(bp, filtfilt=True)
         self._time_domain_strain = strain.value
 
-<<<<<<< HEAD
-    def get_tukey_window(self, n, duration):
-        alpha = 2 * self.roll_off / duration
-        logger.debug("Generated Tukey window with alpha = {}".format(alpha))
-        return scipy.signal.windows.tukey(n, alpha=alpha)
-
-    def apply_tukey_window(self):
-        logger.debug("Applying Tukey window with roll_off {}"
-                     .format(self.roll_off))
-        n = len(self.time_domain_strain)
-        window = self.get_tukey_window(n=n, duration=self.duration)
-        self._time_domain_strain *= window
-
-    def create_power_spectral_density(
-            self, fft_length, name='unknown', outdir=None):
-=======
     def create_power_spectral_density(self, fft_length, name='unknown', outdir=None):
->>>>>>> ef056e38
         """ Use the time domain strain to generate a power spectral density
 
         This create a Tukey-windowed power spectral density and writes it to a
@@ -474,19 +445,6 @@
             The frequencies and power spectral density array
 
         """
-<<<<<<< HEAD
-        nfft = int(self.sampling_frequency * fft_length)
-        window = self.get_tukey_window(
-            n=nfft, duration=fft_length)
-        strain = gwpy.timeseries.TimeSeries(
-            self.time_domain_strain, sample_rate=self.sampling_frequency)
-        psd = strain.psd(fftlength=fft_length, window=window)
-
-        if outdir:
-            psd_file = '{}/{}_PSD_{}_{}.txt'.format(
-                outdir, name, self.start_time, self.duration)
-            with open('{}'.format(psd_file), 'w+') as opened_file:
-=======
         strain = gwpy.timeseries.TimeSeries(self.time_domain_strain, sample_rate=self.sampling_frequency)
         psd_alpha = 2 * self.roll_off / fft_length
         psd = strain.psd(fftlength=fft_length, overlap=0, window=('tukey', psd_alpha))
@@ -494,20 +452,11 @@
         if outdir:
             psd_file = '{}/{}_PSD_{}_{}.txt'.format(outdir, name, self.start_time, self.duration)
             with open('{}'.format(psd_file), 'w+') as file:
->>>>>>> ef056e38
                 for f, p in zip(psd.frequencies.value, psd.value):
                     opened_file.write('{} {}\n'.format(f, p))
 
         return psd.frequencies.value, psd.value
 
-<<<<<<< HEAD
-=======
-    def _check_maximum_frequency(self):
-        """ Force the maximum frequency be less than the Nyquist frequency """
-        if 2 * self.maximum_frequency > self.sampling_frequency:
-            self.maximum_frequency = self.sampling_frequency / 2.
-
->>>>>>> ef056e38
     def _infer_time_domain_dependence(
             self, sampling_frequency, duration, time_array):
         """ Helper function to figure out if the time_array, or
@@ -569,6 +518,7 @@
             self._frequency_domain_strain = None
         else:
             raise ValueError("Data times do not match time array")
+        self._check_maximum_frequency()
 
     def set_from_gwpy_timeseries(self, time_series):
         """ Set the strain data from a gwpy TimeSeries
@@ -583,14 +533,6 @@
 
         """
         logger.debug('Setting data using provided gwpy TimeSeries object')
-<<<<<<< HEAD
-        if type(timeseries) != gwpy.timeseries.timeseries.TimeSeries:
-            raise ValueError("Input timeseries is not a gwpy TimeSeries")
-        self.start_time = timeseries.epoch.value
-        self.sampling_frequency = timeseries.sample_rate.value
-        self.duration = timeseries.duration.value
-        self._time_domain_strain = timeseries.value
-=======
         if type(time_series) != gwpy.timeseries.TimeSeries:
             raise ValueError("Input time_series is not a gwpy TimeSeries")
         self.start_time = time_series.epoch.value
@@ -598,8 +540,6 @@
         self.duration = time_series.duration.value
         self._time_domain_strain = time_series.value
         self._frequency_domain_strain = None
-        self._check_maximum_frequency()
->>>>>>> ef056e38
 
     def set_from_open_data(
             self, name, start_time, duration=4, outdir='outdir', cache=True,
@@ -764,13 +704,8 @@
 
     def set_from_frame_file(
             self, frame_file, sampling_frequency, duration, start_time=0,
-<<<<<<< HEAD
-            channel_name=None, buffer_time=1):
-        """ Set the `frequency_domain_strain` from a frame file
-=======
             channel=None, buffer_time=1):
         """ Set the `frequency_domain_strain` from a frame fiile
->>>>>>> ef056e38
 
         Parameters
         ----------
@@ -1235,14 +1170,9 @@
             parameters['dec'],
             self.strain_data.start_time)
         if self.time_marginalization:
-<<<<<<< HEAD
-            dt = time_shift  # when marginalizing over time we only care about relative time shifts between detectors
-            #  and marginalized over all candidate coalescence times
-=======
             dt = time_shift
             # when marginalizing over time we only care about relative time shifts
             # between detectors and marginalized over all candidate coalescence times
->>>>>>> ef056e38
         else:
             dt = self.strain_data.start_time - (parameters['geocent_time'] - time_shift)
 
@@ -1581,12 +1511,7 @@
                 m = getattr(self, 'set_from_{}'.format(expanded_key))
                 m(**kwargs)
             except AttributeError:
-<<<<<<< HEAD
-                logger.info("Tried setting PSD from init kwarg {} and failed"
-                            .format(key))
-=======
                 logger.info("Tried setting PSD from init kwarg {} and failed".format(key))
->>>>>>> ef056e38
 
     def set_from_amplitude_spectral_density_file(self, asd_file):
         """ Set the amplitude spectral density from a given file
@@ -1629,13 +1554,8 @@
                 "You may have intended to provide this as an amplitude spectral density.")
 
     def set_from_frame_file(self, frame_file, psd_start_time, psd_duration,
-<<<<<<< HEAD
-                            psd_sampling_frequency, fft_length=4,
-                            filter_freq=1024, alpha=0.25, channel_name=None):
-=======
                             fft_length=4, sampling_frequency=4096, roll_off=0.1,
                             channel=None):
->>>>>>> ef056e38
         """ Generate power spectral density from a frame file
 
         Parameters
@@ -1646,8 +1566,6 @@
             Beginning of segment to analyse.
         psd_duration: float, optional
             Duration of data (in seconds) to generate PSD from.
-        psd_sampling_frequency: float
-            Sampling frequency of the data to generate PSD from
         fft_length: float, optional
             Number of seconds in a single fft.
         sampling_frequency: float, optional
@@ -1664,14 +1582,8 @@
 
         strain = tupak.gw.detector.InterferometerStrainData(roll_off=roll_off)
         strain.set_from_frame_file(
-<<<<<<< HEAD
-            frame_file, start_time=psd_start_time,
-            sampling_frequency=psd_sampling_frequency,
-            duration=psd_duration, channel_name=channel_name)
-=======
             frame_file, start_time=psd_start_time, duration=psd_duration,
             channel=channel, sampling_frequency=sampling_frequency)
->>>>>>> ef056e38
 
         f, psd = strain.create_power_spectral_density(fft_length=fft_length)
         self.frequency_array = f
@@ -1839,9 +1751,7 @@
             key = split_line[0].strip()
             value = eval('='.join(split_line[1:]))
             parameters[key] = value
-<<<<<<< HEAD
-    return Interferometer(**parameters)
-=======
+    interferometer = None
     if 'shape' not in parameters.keys():
         interferometer = Interferometer(**parameters)
         logger.debug('Assuming L shape for {}'.format('name'))
@@ -1852,7 +1762,6 @@
         parameters.pop('shape')
         interferometer = TriangularInterferometer(**parameters)
     return interferometer
->>>>>>> ef056e38
 
 
 def get_interferometer_with_open_data(
