--- conflicted
+++ resolved
@@ -147,6 +147,7 @@
 
 
 def symmetric_mass_ratio_to_mass_ratio(symmetric_mass_ratio):
+
     """
     Convert the symmetric mass ratio to the normal mass ratio.
 
@@ -319,7 +320,7 @@
     ----------
     sample: dict or pandas.DataFrame
         Samples to fill in with extra parameters, this may be either an injection or posterior samples.
-    likelihood: tupak.GravitationalWaveTransient, optional
+    likelihood: tupak.gw.likelihood.GravitationalWaveTr, optional
         GravitationalWaveTransient used for sampling, used for waveform and likelihood.interferometers.
     priors: dict, optional
         Dictionary of prior objects, used to fill in non-sampled parameters.
@@ -330,8 +331,7 @@
         output_sample['waveform_approximant'] = likelihood.waveform_generator.waveform_arguments['waveform_approximant']
 
     output_sample = fill_from_fixed_priors(output_sample, priors)
-    output_sample, _ = convert_to_lal_binary_black_hole_parameters(output_sample, [key for key in output_sample.keys()],
-                                                                   remove=False)
+    output_sample, _ = convert_to_lal_binary_black_hole_parameters(output_sample, [key for key in output_sample.keys()], remove=False)
     output_sample = generate_non_standard_parameters(output_sample)
     output_sample = generate_component_spins(output_sample)
     compute_snrs(output_sample, likelihood)
@@ -424,14 +424,8 @@
         output_sample['phi_1'] = np.arctan(output_sample['spin_1y'] / output_sample['spin_1x'])
         output_sample['phi_2'] = np.arctan(output_sample['spin_2y'] / output_sample['spin_2x'])
 
-<<<<<<< HEAD
-    elif all(key in output_sample.keys() for key in spin_conversion_parameters) and isinstance(output_sample,
-                                                                                               pd.DataFrame):
-        logging.info('Extracting component spins.')
-=======
     elif all(key in output_sample.keys() for key in spin_conversion_parameters) and isinstance(output_sample, pd.DataFrame):
         logging.debug('Extracting component spins.')
->>>>>>> ed7dee9d
         new_spin_parameters = ['spin_1x', 'spin_1y', 'spin_1z', 'spin_2x', 'spin_2y', 'spin_2z']
         new_spins = {name: np.zeros(len(output_sample)) for name in new_spin_parameters}
 
@@ -439,11 +433,10 @@
             new_spins['iota'], new_spins['spin_1x'][ii], new_spins['spin_1y'][ii], new_spins['spin_1z'][ii], \
                 new_spins['spin_2x'][ii], new_spins['spin_2y'][ii], new_spins['spin_2z'][ii] = \
                 lalsim.SimInspiralTransformPrecessingNewInitialConditions(
-                    output_sample['iota'][ii], output_sample['phi_jl'][ii], output_sample['tilt_1'][ii],
-                    output_sample['tilt_2'][ii], output_sample['phi_12'][ii], output_sample['a_1'][ii],
-                    output_sample['a_2'][ii], output_sample['mass_1'][ii] * tupak.core.utils.solar_mass,
-                    output_sample['mass_2'][ii] * tupak.core.utils.solar_mass, output_sample['reference_frequency'][ii],
-                    output_sample['phase'][ii])
+                    output_sample['iota'][ii], output_sample['phi_jl'][ii], output_sample['tilt_1'][ii], output_sample['tilt_2'][ii],
+                    output_sample['phi_12'][ii], output_sample['a_1'][ii], output_sample['a_2'][ii],
+                    output_sample['mass_1'][ii] * tupak.core.utils.solar_mass, output_sample['mass_2'][ii] * tupak.core.utils.solar_mass,
+                    output_sample['reference_frequency'][ii], output_sample['phase'][ii])
 
         for name in new_spin_parameters:
             output_sample[name] = new_spins[name]
