from __future__ import division
import numpy as np
from scipy.interpolate import interp2d, interp1d

import tupak.gw.prior

try:
    from scipy.special import logsumexp
except ImportError:
    from scipy.misc import logsumexp
from scipy.special import i0e

import tupak
from tupak.core import likelihood as likelihood
from tupak.core.utils import logger


class GravitationalWaveTransient(likelihood.Likelihood):
    """ A gravitational-wave transient likelihood object

    This is the usual likelihood object to use for transient gravitational
    wave parameter estimation. It computes the log-likelihood in the frequency
    domain assuming a colored Gaussian noise model described by a power
    spectral density


    Parameters
    ----------
    interferometers: list
        A list of `tupak.detector.Interferometer` instances - contains the
        detector data and power spectral densities
    waveform_generator: `tupak.waveform_generator.WaveformGenerator`
        An object which computes the frequency-domain strain of the signal,
        given some set of parameters
    distance_marginalization: bool, optional
        If true, marginalize over distance in the likelihood.
        This uses a look up table calculated at run time.
    time_marginalization: bool, optional
        If true, marginalize over time in the likelihood.
        This uses a FFT.
    phase_marginalization: bool, optional
        If true, marginalize over phase in the likelihood.
        This is done analytically using a Bessel function.
    prior: dict, optional
        If given, used in the distance and phase marginalization.

    Returns
    -------
    Likelihood: `tupak.core.likelihood.Likelihood`
        A likelihood object, able to compute the likelihood of the data given
        some model parameters

    """

    def __init__(self, interferometers, waveform_generator, time_marginalization=False, distance_marginalization=False,
                 phase_marginalization=False, prior=None):

        self.waveform_generator = waveform_generator
        likelihood.Likelihood.__init__(self, waveform_generator.parameters)
        self.interferometers = tupak.gw.detector.InterferometerList(interferometers)
        self.time_marginalization = time_marginalization
        self.distance_marginalization = distance_marginalization
        self.phase_marginalization = phase_marginalization
        self.prior = prior
        self._check_set_duration_and_sampling_frequency_of_waveform_generator()

<<<<<<< HEAD
        if self.time_marginalization:
            self.check_prior_is_set()
=======
        if self.distance_marginalization:
            self._check_prior_is_set()
            self._distance_array = np.array([])
            self._setup_distance_marginalization()
            prior['luminosity_distance'] = self._ref_dist
>>>>>>> d89b912b

        if self.phase_marginalization:
            self._check_prior_is_set()
            self._bessel_function_interped = None
            self._setup_phase_marginalization()
            prior['phase'] = 0

<<<<<<< HEAD
        if self.distance_marginalization:
            self.check_prior_is_set()
            self.distance_array = np.array([])
            self.delta_distance = 0
            self.distance_prior_array = np.array([])
            self.ref_dist = 1000  # Mpc
            self.setup_distance_marginalization()
            prior['luminosity_distance'] = self.ref_dist
=======
        if self.time_marginalization:
            self._check_prior_is_set()
>>>>>>> d89b912b

    def _check_set_duration_and_sampling_frequency_of_waveform_generator(self):
        """ Check the waveform_generator has the same duration and
        sampling_frequency as the interferometers. If they are unset, then
        set them, if they differ, raise an error
        """

        attributes = ['duration', 'sampling_frequency', 'start_time']
        for attr in attributes:
            wfg_attr = getattr(self.waveform_generator, attr)
            ifo_attr = getattr(self.interferometers, attr)
            if wfg_attr is None:
                logger.debug(
                    "The waveform_generator {} is None. Setting from the "
                    "provided interferometers.".format(attr))
            elif wfg_attr != ifo_attr:
                logger.warning(
                    "The waveform_generator {} is not equal to that of the "
                    "provided interferometers. Overwriting the "
                    "waveform_generator.".format(attr))
            setattr(self.waveform_generator, attr, ifo_attr)

    def _check_prior_is_set(self):
        if self.prior is None:
            raise ValueError("You can't use a marginalized likelihood without specifying a prior")

    @property
    def prior(self):
        return self.__prior

    @prior.setter
    def prior(self, prior):
        if prior is not None:
            self.__prior = prior
        else:
            self.__prior = dict()

    @property
    def non_standard_sampling_parameter_keys(self):
        return self.waveform_generator.non_standard_sampling_parameter_keys

    @property
    def parameters(self):
        return self.waveform_generator.parameters

    @parameters.setter
    def parameters(self, parameters):
        self.waveform_generator.parameters = parameters

    def noise_log_likelihood(self):
        log_l = 0
        for interferometer in self.interferometers:
            log_l -= tupak.gw.utils.noise_weighted_inner_product(
                interferometer.frequency_domain_strain,
                interferometer.frequency_domain_strain,
                interferometer.power_spectral_density_array,
                self.waveform_generator.duration) / 2
        return log_l.real

    def log_likelihood_ratio(self):
        waveform_polarizations =\
            self.waveform_generator.frequency_domain_strain()

        if waveform_polarizations is None:
            return np.nan_to_num(-np.inf)

        matched_filter_snr_squared = 0
        optimal_snr_squared = 0
        matched_filter_snr_squared_tc_array = np.zeros(
            self.interferometers.frequency_array[0:-1].shape,
            dtype=np.complex128)
        for interferometer in self.interferometers:
            signal_ifo = interferometer.get_detector_response(
                waveform_polarizations, self.waveform_generator.parameters)
            matched_filter_snr_squared +=\
                tupak.gw.utils.matched_filter_snr_squared(
                    signal_ifo, interferometer,
                    self.waveform_generator.duration)

            optimal_snr_squared += tupak.gw.utils.optimal_snr_squared(
                signal_ifo, interferometer, self.waveform_generator.duration)
            if self.time_marginalization:
                interferometer.time_marginalization = self.time_marginalization
                matched_filter_snr_squared_tc_array +=\
                    4. * (1. / self.waveform_generator.duration) * np.fft.fft(
                        signal_ifo.conjugate()[0:-1]
                        * interferometer.frequency_domain_strain[0:-1]
                        / interferometer.power_spectral_density_array[0:-1])

        if self.time_marginalization:
<<<<<<< HEAD

            delta_tc = self.waveform_generator.duration\
                       / len(matched_filter_snr_squared_tc_array)

            if self.distance_marginalization:

                rho_mf_ref_tc_array, rho_opt_ref = self.__setup_rho(
                    matched_filter_snr_squared_tc_array, optimal_snr_squared)

                if self.phase_marginalization:

                    rho_mf_ref_tc_array =\
                        self.bessel_function_interped(abs(rho_mf_ref_tc_array))

                else:

                    rho_mf_ref_tc_array = rho_mf_ref_tc_array.real

                dist_marged_log_l_tc_array =\
                    self.interp_dist_margd_loglikelihood(
                        rho_mf_ref_tc_array.real, rho_opt_ref)

                log_l = logsumexp(dist_marged_log_l_tc_array, axis=0,
                                  b=delta_tc)\
                        - np.log(self.waveform_generator.duration)

            elif self.phase_marginalization:
                matched_filter_snr_squared_tc_array =\
                    self.bessel_function_interped(abs(
                        matched_filter_snr_squared_tc_array))
                log_l = logsumexp(matched_filter_snr_squared_tc_array, axis=0,
                                  b=delta_tc) - optimal_snr_squared / 2 \
                        - np.log(self.waveform_generator.duration)

            else:
                matched_filter_snr_squared_tc_array =\
                    matched_filter_snr_squared_tc_array.real

                log_l = logsumexp(matched_filter_snr_squared_tc_array, axis=0,
                                  b=delta_tc) - optimal_snr_squared / 2\
                        - np.log(self.waveform_generator.duration)

        elif self.distance_marginalization:

            rho_mf_ref, rho_opt_ref = self.__setup_rho(
                matched_filter_snr_squared, optimal_snr_squared)
            if self.phase_marginalization:
                rho_mf_ref = self.bessel_function_interped(abs(rho_mf_ref))

            else:
                rho_mf_ref = rho_mf_ref.real

            log_l = self.interp_dist_margd_loglikelihood(
                rho_mf_ref, rho_opt_ref)[0]

        elif self.phase_marginalization:
            matched_filter_snr_squared =\
                self.bessel_function_interped(abs(matched_filter_snr_squared))
=======
            delta_tc = 1. / self.waveform_generator.sampling_frequency
            tc_log_norm = np.log(self.waveform_generator.duration * delta_tc)
            if self.distance_marginalization:
                rho_mf_ref_tc_array, rho_opt_ref = self._setup_rho(matched_filter_snr_squared_tc_array,
                                                                   optimal_snr_squared)
                if self.phase_marginalization:
                    phase_marged_rho_mf_tc_array = self._bessel_function_interped(abs(rho_mf_ref_tc_array))
                    dist_marged_log_l_tc_array = self._interp_dist_margd_loglikelihood(phase_marged_rho_mf_tc_array,
                                                                                       rho_opt_ref)
                    log_l = logsumexp(dist_marged_log_l_tc_array, axis=0, b=delta_tc) - tc_log_norm
                else:
                    dist_marged_log_l_tc_array = self._interp_dist_margd_loglikelihood(rho_mf_ref_tc_array.real,
                                                                                       rho_opt_ref)
                    log_l = logsumexp(dist_marged_log_l_tc_array, axis=0, b=delta_tc)
            elif self.phase_marginalization:
                log_l = logsumexp(
                    self._bessel_function_interped(abs(matched_filter_snr_squared_tc_array)), b=delta_tc) \
                        - optimal_snr_squared / 2. - tc_log_norm
            else:
                log_l = logsumexp(matched_filter_snr_squared_tc_array.real, axis=0,
                                  b=delta_tc) - optimal_snr_squared / 2. - tc_log_norm
        elif self.distance_marginalization:
            rho_mf_ref, rho_opt_ref = self._setup_rho(matched_filter_snr_squared.real, optimal_snr_squared)
            log_l = self._interp_dist_margd_loglikelihood(rho_mf_ref, rho_opt_ref)[0]
        elif self.phase_marginalization:
            matched_filter_snr_squared = self._bessel_function_interped(abs(matched_filter_snr_squared))
>>>>>>> d89b912b
            log_l = matched_filter_snr_squared - optimal_snr_squared / 2
        else:
            log_l = matched_filter_snr_squared.real - optimal_snr_squared / 2

        return log_l.real

<<<<<<< HEAD
    def __setup_rho(self, matched_filter_snr_squared, optimal_snr_squared):
        rho_opt_ref =\
            optimal_snr_squared.real * \
            self.waveform_generator.parameters['luminosity_distance'] ** 2\
            / self.ref_dist ** 2.
        rho_mf_ref = matched_filter_snr_squared * \
            self.waveform_generator.parameters['luminosity_distance']\
            / self.ref_dist
=======
    def _setup_rho(self, matched_filter_snr_squared, optimal_snr_squared):
        rho_opt_ref = optimal_snr_squared.real * \
                      self.waveform_generator.parameters['luminosity_distance'] ** 2 \
                      / self._ref_dist ** 2.
        rho_mf_ref = matched_filter_snr_squared * \
            self.waveform_generator.parameters['luminosity_distance'] / self._ref_dist
>>>>>>> d89b912b
        return rho_mf_ref, rho_opt_ref

    def log_likelihood(self):
        return self.log_likelihood_ratio() + self.noise_log_likelihood()

    @property
    def _delta_distance(self):
        return self._distance_array[1] - self._distance_array[0]

    @property
    def _ref_dist(self):
        """ 1000 Mpc """
        return 1000

    @property
    def _rho_opt_ref_array(self):
        """ Optimal filter snr at fiducial distance of ref_dist Mpc """
        return np.logspace(-3, 4, self._dist_margd_loglikelihood_array.shape[0])

    @property
    def _rho_mf_ref_array(self):
        """ Matched filter snr at fiducial distance of ref_dist Mpc """
        return np.hstack((-np.logspace(2, -3, self._dist_margd_loglikelihood_array.shape[1] / 2),
                          np.logspace(-3, 4, self._dist_margd_loglikelihood_array.shape[1] / 2)))

    def _setup_distance_marginalization(self):
        if 'luminosity_distance' not in self.prior.keys():
            logger.info('No prior provided for distance, using default prior.')
            self.prior['luminosity_distance'] = tupak.core.prior.create_default_prior('luminosity_distance')
        self._distance_array = np.linspace(self.prior['luminosity_distance'].minimum,
                                           self.prior['luminosity_distance'].maximum, int(1e4))
        self._create_lookup_table()
        self._interp_dist_margd_loglikelihood = interp2d(self._rho_mf_ref_array, self._rho_opt_ref_array,
                                                         self._dist_margd_loglikelihood_array)

    def _create_lookup_table(self):
        """ Make the lookup table """
        self.distance_prior_array = np.array([self.prior['luminosity_distance'].prob(distance)
                                              for distance in self._distance_array])
        logger.info('Building lookup table for distance marginalisation.')
<<<<<<< HEAD
        self.dist_margd_loglikelihood_array = np.zeros((400, 800))

        # optimal filter snr at fiducial distance of ref_dist Mpc
        self.rho_opt_ref_array = np.logspace(-3, 4, self.dist_margd_loglikelihood_array.shape[0])
        # matched filter snr at fiducial distance of ref_dist Mpc
        self.rho_mf_ref_array = np.hstack(
                (-np.logspace(2, -3, self.dist_margd_loglikelihood_array.shape[1] / 2),
                 np.logspace(-3, 4, self.dist_margd_loglikelihood_array.shape[1] / 2)))

        for ii, rho_opt_ref in enumerate(self.rho_opt_ref_array):

            for jj, rho_mf_ref in enumerate(self.rho_mf_ref_array):
                optimal_snr_squared_array = rho_opt_ref * self.ref_dist ** 2. \
                                            / self.distance_array ** 2

                matched_filter_snr_squared_array =\
                    rho_mf_ref * self.ref_dist / self.distance_array

                if self.phase_marginalization:
                    matched_filter_snr_squared_array =\
                        self.bessel_function_interped(
                            abs(matched_filter_snr_squared_array))

                self.dist_margd_loglikelihood_array[ii][jj] = \
                    logsumexp(matched_filter_snr_squared_array -
                              optimal_snr_squared_array / 2,
                              b=self.distance_prior_array * self.delta_distance)

        log_norm = logsumexp(0. / self.distance_array - 0. / self.distance_array ** 2.,
                             b=self.distance_prior_array * self.delta_distance)
        self.dist_margd_loglikelihood_array -= log_norm

        self.interp_dist_margd_loglikelihood = interp2d(
            self.rho_mf_ref_array, self.rho_opt_ref_array,
            self.dist_margd_loglikelihood_array)

    def setup_phase_marginalization(self):
=======
        self._dist_margd_loglikelihood_array = np.zeros((400, 800))
        for ii, rho_opt_ref in enumerate(self._rho_opt_ref_array):
            for jj, rho_mf_ref in enumerate(self._rho_mf_ref_array):
                optimal_snr_squared_array = rho_opt_ref * self._ref_dist ** 2. / self._distance_array ** 2
                matched_filter_snr_squared_array = rho_mf_ref * self._ref_dist / self._distance_array
                self._dist_margd_loglikelihood_array[ii][jj] = \
                    logsumexp(matched_filter_snr_squared_array - optimal_snr_squared_array / 2,
                              b=self.distance_prior_array * self._delta_distance)
        log_norm = logsumexp(0. / self._distance_array - 0. / self._distance_array ** 2.,
                             b=self.distance_prior_array * self._delta_distance)
        self._dist_margd_loglikelihood_array -= log_norm

    def _setup_phase_marginalization(self):
>>>>>>> d89b912b
        if 'phase' not in self.prior.keys() or not isinstance(self.prior['phase'], tupak.core.prior.Prior):
            logger.info('No prior provided for phase at coalescence, using default prior.')
            self.prior['phase'] = tupak.core.prior.create_default_prior('phase')
        self._bessel_function_interped = interp1d(np.linspace(0, 1e6, int(1e5)),
                                                  np.log([i0e(snr) for snr in np.linspace(0, 1e6, int(1e5))])
                                                  + np.linspace(0, 1e6, int(1e5)),
                                                  bounds_error=False, fill_value=-np.inf)


class BasicGravitationalWaveTransient(likelihood.Likelihood):

    def __init__(self, interferometers, waveform_generator):
        """

        A likelihood object, able to compute the likelihood of the data given
        some model parameters

        The simplest frequency-domain gravitational wave transient likelihood. Does
        not include distance/phase marginalization.


        Parameters
        ----------
        interferometers: list
            A list of `tupak.gw.detector.Interferometer` instances - contains the
            detector data and power spectral densities
        waveform_generator: tupak.gw.waveform_generator.WaveformGenerator
            An object which computes the frequency-domain strain of the signal,
            given some set of parameters

        """
        likelihood.Likelihood.__init__(self, waveform_generator.parameters)
        self.interferometers = interferometers
        self.waveform_generator = waveform_generator

    def noise_log_likelihood(self):
        """ Calculates the real part of noise log-likelihood

        Returns
        -------
        float: The real part of the noise log likelihood

        """
        log_l = 0
        for interferometer in self.interferometers:
            log_l -= 2. / self.waveform_generator.duration * np.sum(
                abs(interferometer.frequency_domain_strain) ** 2 /
                interferometer.power_spectral_density_array)
        return log_l.real

    def log_likelihood(self):
        """ Calculates the real part of log-likelihood value

        Returns
        -------
        float: The real part of the log likelihood

        """
        log_l = 0
        waveform_polarizations = self.waveform_generator.frequency_domain_strain()
        if waveform_polarizations is None:
            return np.nan_to_num(-np.inf)
        for interferometer in self.interferometers:
            log_l += self.log_likelihood_interferometer(
                waveform_polarizations, interferometer)
        return log_l.real

    def log_likelihood_interferometer(self, waveform_polarizations,
                                      interferometer):
        """

        Parameters
        ----------
        waveform_polarizations: dict
            Dictionary containing the desired waveform polarization modes and the related strain
        interferometer: tupak.gw.detector.Interferometer
            The Interferometer object we want to have the log-likelihood for

        Returns
        -------
        float: The real part of the log-likelihood for this interferometer

        """
        signal_ifo = interferometer.get_detector_response(
            waveform_polarizations, self.waveform_generator.parameters)

        log_l = - 2. / self.waveform_generator.duration * np.vdot(
            interferometer.frequency_domain_strain - signal_ifo,
            (interferometer.frequency_domain_strain - signal_ifo)
            / interferometer.power_spectral_density_array)
        return log_l.real


def get_binary_black_hole_likelihood(interferometers):
    """ A rapper to quickly set up a likelihood for BBH parameter estimation

    Parameters
    ----------
    interferometers: list
        A list of `tupak.detector.Interferometer` instances, typically the
        output of either `tupak.detector.get_interferometer_with_open_data`
        or `tupak.detector.get_interferometer_with_fake_noise_and_injection`

    Returns
    -------
    tupak.GravitationalWaveTransient: The likelihood to pass to `run_sampler`

    """
    waveform_generator = tupak.gw.waveform_generator.WaveformGenerator(
        duration=interferometers.duration, sampling_frequency=interferometers.sampling_frequency,
        frequency_domain_source_model=tupak.gw.source.lal_binary_black_hole,
        parameters={'waveform_approximant': 'IMRPhenomPv2', 'reference_frequency': 50})
    return tupak.gw.likelihood.GravitationalWaveTransient(interferometers, waveform_generator)<|MERGE_RESOLUTION|>--- conflicted
+++ resolved
@@ -64,16 +64,11 @@
         self.prior = prior
         self._check_set_duration_and_sampling_frequency_of_waveform_generator()
 
-<<<<<<< HEAD
-        if self.time_marginalization:
-            self.check_prior_is_set()
-=======
         if self.distance_marginalization:
             self._check_prior_is_set()
             self._distance_array = np.array([])
             self._setup_distance_marginalization()
             prior['luminosity_distance'] = self._ref_dist
->>>>>>> d89b912b
 
         if self.phase_marginalization:
             self._check_prior_is_set()
@@ -81,19 +76,9 @@
             self._setup_phase_marginalization()
             prior['phase'] = 0
 
-<<<<<<< HEAD
-        if self.distance_marginalization:
-            self.check_prior_is_set()
-            self.distance_array = np.array([])
-            self.delta_distance = 0
-            self.distance_prior_array = np.array([])
-            self.ref_dist = 1000  # Mpc
-            self.setup_distance_marginalization()
-            prior['luminosity_distance'] = self.ref_dist
-=======
         if self.time_marginalization:
             self._check_prior_is_set()
->>>>>>> d89b912b
+            prior['geocent_time'] = self.interferometers.start_time
 
     def _check_set_duration_and_sampling_frequency_of_waveform_generator(self):
         """ Check the waveform_generator has the same duration and
@@ -184,66 +169,7 @@
                         / interferometer.power_spectral_density_array[0:-1])
 
         if self.time_marginalization:
-<<<<<<< HEAD
-
-            delta_tc = self.waveform_generator.duration\
-                       / len(matched_filter_snr_squared_tc_array)
-
-            if self.distance_marginalization:
-
-                rho_mf_ref_tc_array, rho_opt_ref = self.__setup_rho(
-                    matched_filter_snr_squared_tc_array, optimal_snr_squared)
-
-                if self.phase_marginalization:
-
-                    rho_mf_ref_tc_array =\
-                        self.bessel_function_interped(abs(rho_mf_ref_tc_array))
-
-                else:
-
-                    rho_mf_ref_tc_array = rho_mf_ref_tc_array.real
-
-                dist_marged_log_l_tc_array =\
-                    self.interp_dist_margd_loglikelihood(
-                        rho_mf_ref_tc_array.real, rho_opt_ref)
-
-                log_l = logsumexp(dist_marged_log_l_tc_array, axis=0,
-                                  b=delta_tc)\
-                        - np.log(self.waveform_generator.duration)
-
-            elif self.phase_marginalization:
-                matched_filter_snr_squared_tc_array =\
-                    self.bessel_function_interped(abs(
-                        matched_filter_snr_squared_tc_array))
-                log_l = logsumexp(matched_filter_snr_squared_tc_array, axis=0,
-                                  b=delta_tc) - optimal_snr_squared / 2 \
-                        - np.log(self.waveform_generator.duration)
-
-            else:
-                matched_filter_snr_squared_tc_array =\
-                    matched_filter_snr_squared_tc_array.real
-
-                log_l = logsumexp(matched_filter_snr_squared_tc_array, axis=0,
-                                  b=delta_tc) - optimal_snr_squared / 2\
-                        - np.log(self.waveform_generator.duration)
-
-        elif self.distance_marginalization:
-
-            rho_mf_ref, rho_opt_ref = self.__setup_rho(
-                matched_filter_snr_squared, optimal_snr_squared)
-            if self.phase_marginalization:
-                rho_mf_ref = self.bessel_function_interped(abs(rho_mf_ref))
-
-            else:
-                rho_mf_ref = rho_mf_ref.real
-
-            log_l = self.interp_dist_margd_loglikelihood(
-                rho_mf_ref, rho_opt_ref)[0]
-
-        elif self.phase_marginalization:
-            matched_filter_snr_squared =\
-                self.bessel_function_interped(abs(matched_filter_snr_squared))
-=======
+
             delta_tc = 1. / self.waveform_generator.sampling_frequency
             tc_log_norm = np.log(self.waveform_generator.duration * delta_tc)
             if self.distance_marginalization:
@@ -266,34 +192,28 @@
                 log_l = logsumexp(matched_filter_snr_squared_tc_array.real, axis=0,
                                   b=delta_tc) - optimal_snr_squared / 2. - tc_log_norm
         elif self.distance_marginalization:
-            rho_mf_ref, rho_opt_ref = self._setup_rho(matched_filter_snr_squared.real, optimal_snr_squared)
-            log_l = self._interp_dist_margd_loglikelihood(rho_mf_ref, rho_opt_ref)[0]
+            rho_mf_ref, rho_opt_ref = self._setup_rho(matched_filter_snr_squared, optimal_snr_squared)
+            if self.phase_marginalization:
+                rho_mf_ref = self.bessel_function_interped(abs(rho_mf_ref))
+
+            else:
+                rho_mf_ref = rho_mf_ref.real
+
+            log_l = self.interp_dist_margd_loglikelihood(rho_mf_ref, rho_opt_ref)[0]
         elif self.phase_marginalization:
             matched_filter_snr_squared = self._bessel_function_interped(abs(matched_filter_snr_squared))
->>>>>>> d89b912b
             log_l = matched_filter_snr_squared - optimal_snr_squared / 2
         else:
             log_l = matched_filter_snr_squared.real - optimal_snr_squared / 2
 
         return log_l.real
 
-<<<<<<< HEAD
-    def __setup_rho(self, matched_filter_snr_squared, optimal_snr_squared):
-        rho_opt_ref =\
-            optimal_snr_squared.real * \
-            self.waveform_generator.parameters['luminosity_distance'] ** 2\
-            / self.ref_dist ** 2.
-        rho_mf_ref = matched_filter_snr_squared * \
-            self.waveform_generator.parameters['luminosity_distance']\
-            / self.ref_dist
-=======
     def _setup_rho(self, matched_filter_snr_squared, optimal_snr_squared):
         rho_opt_ref = optimal_snr_squared.real * \
                       self.waveform_generator.parameters['luminosity_distance'] ** 2 \
                       / self._ref_dist ** 2.
         rho_mf_ref = matched_filter_snr_squared * \
             self.waveform_generator.parameters['luminosity_distance'] / self._ref_dist
->>>>>>> d89b912b
         return rho_mf_ref, rho_opt_ref
 
     def log_likelihood(self):
@@ -334,50 +254,15 @@
         self.distance_prior_array = np.array([self.prior['luminosity_distance'].prob(distance)
                                               for distance in self._distance_array])
         logger.info('Building lookup table for distance marginalisation.')
-<<<<<<< HEAD
-        self.dist_margd_loglikelihood_array = np.zeros((400, 800))
-
-        # optimal filter snr at fiducial distance of ref_dist Mpc
-        self.rho_opt_ref_array = np.logspace(-3, 4, self.dist_margd_loglikelihood_array.shape[0])
-        # matched filter snr at fiducial distance of ref_dist Mpc
-        self.rho_mf_ref_array = np.hstack(
-                (-np.logspace(2, -3, self.dist_margd_loglikelihood_array.shape[1] / 2),
-                 np.logspace(-3, 4, self.dist_margd_loglikelihood_array.shape[1] / 2)))
-
-        for ii, rho_opt_ref in enumerate(self.rho_opt_ref_array):
-
-            for jj, rho_mf_ref in enumerate(self.rho_mf_ref_array):
-                optimal_snr_squared_array = rho_opt_ref * self.ref_dist ** 2. \
-                                            / self.distance_array ** 2
-
-                matched_filter_snr_squared_array =\
-                    rho_mf_ref * self.ref_dist / self.distance_array
-
-                if self.phase_marginalization:
-                    matched_filter_snr_squared_array =\
-                        self.bessel_function_interped(
-                            abs(matched_filter_snr_squared_array))
-
-                self.dist_margd_loglikelihood_array[ii][jj] = \
-                    logsumexp(matched_filter_snr_squared_array -
-                              optimal_snr_squared_array / 2,
-                              b=self.distance_prior_array * self.delta_distance)
-
-        log_norm = logsumexp(0. / self.distance_array - 0. / self.distance_array ** 2.,
-                             b=self.distance_prior_array * self.delta_distance)
-        self.dist_margd_loglikelihood_array -= log_norm
-
-        self.interp_dist_margd_loglikelihood = interp2d(
-            self.rho_mf_ref_array, self.rho_opt_ref_array,
-            self.dist_margd_loglikelihood_array)
-
-    def setup_phase_marginalization(self):
-=======
+
         self._dist_margd_loglikelihood_array = np.zeros((400, 800))
         for ii, rho_opt_ref in enumerate(self._rho_opt_ref_array):
             for jj, rho_mf_ref in enumerate(self._rho_mf_ref_array):
                 optimal_snr_squared_array = rho_opt_ref * self._ref_dist ** 2. / self._distance_array ** 2
                 matched_filter_snr_squared_array = rho_mf_ref * self._ref_dist / self._distance_array
+                if self.phase_marginalization:
+                    matched_filter_snr_squared_array =\
+                        self._bessel_function_interped(abs(matched_filter_snr_squared_array))
                 self._dist_margd_loglikelihood_array[ii][jj] = \
                     logsumexp(matched_filter_snr_squared_array - optimal_snr_squared_array / 2,
                               b=self.distance_prior_array * self._delta_distance)
@@ -385,8 +270,11 @@
                              b=self.distance_prior_array * self._delta_distance)
         self._dist_margd_loglikelihood_array -= log_norm
 
+        self.interp_dist_margd_loglikelihood = interp2d(
+            self._rho_mf_ref_array, self._rho_opt_ref_array,
+            self._dist_margd_loglikelihood_array)
+
     def _setup_phase_marginalization(self):
->>>>>>> d89b912b
         if 'phase' not in self.prior.keys() or not isinstance(self.prior['phase'], tupak.core.prior.Prior):
             logger.info('No prior provided for phase at coalescence, using default prior.')
             self.prior['phase'] = tupak.core.prior.create_default_prior('phase')
