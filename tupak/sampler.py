from __future__ import print_function, division, absolute_import

import inspect
import logging
import os
import sys
import numpy as np
import matplotlib.pyplot as plt

from .result import Result, read_in_result
from .prior import Prior, fill_priors
from . import utils
from . import prior
import tupak


class Sampler(object):
    """ A sampler object to aid in setting up an inference run

    Parameters
    ----------
    likelihood: likelihood.Likelihood
        A  object with a log_l method
    prior: dict
        The prior to be used in the search. Elements can either be floats
        (indicating a fixed value or delta function prior) or they can be
        of type parameter.Parameter with an associated prior
    sampler_string: str
        A string containing the module name of the sampler


    Returns
    -------
    results:
        A dictionary of the results

    """

    def __init__(self, likelihood, priors, external_sampler='nestle', outdir='outdir', label='label', use_ratio=False,
                 **kwargs):
        self.likelihood = likelihood
        self.priors = priors
        self.label = label
        self.outdir = outdir
        self.use_ratio = use_ratio
        self.external_sampler = external_sampler
        self.external_sampler_function = None

        self.__search_parameter_keys = []
        self.__fixed_parameter_keys = []
        self.initialise_parameters()
        self.verify_parameters()
        self.kwargs = kwargs

        self.check_cached_result()

        self.log_summary_for_sampler()

        if os.path.isdir(outdir) is False:
            os.makedirs(outdir)

        self.result = self.initialise_result()

    @property
    def search_parameter_keys(self):
        return self.__search_parameter_keys

    @property
    def fixed_parameter_keys(self):
        return self.__fixed_parameter_keys

    @property
    def ndim(self):
        return len(self.__search_parameter_keys)

    @property
    def kwargs(self):
        return self.__kwargs

    @kwargs.setter
    def kwargs(self, kwargs):
        self.__kwargs = kwargs

    @property
    def external_sampler(self):
        return self.__external_sampler

    @external_sampler.setter
    def external_sampler(self, sampler):
        if type(sampler) is str:
            try:
                self.__external_sampler = __import__(sampler)
            except ImportError:
                raise ImportError(
                    "Sampler {} not installed on this system".format(sampler))
        elif isinstance(sampler, Sampler):
            self.__external_sampler = sampler
        else:
            raise TypeError('sampler must either be a string referring to built in sampler or a custom made class that '
                            'inherits from sampler')

    def verify_kwargs_against_external_sampler_function(self):
        args = inspect.getargspec(self.external_sampler_function).args
        bad_keys = []
        for user_input in self.kwargs.keys():
            if user_input not in args:
                logging.warning(
                    "Supplied argument '{}' not an argument of '{}', removing."
                    .format(user_input, self.external_sampler_function))
                bad_keys.append(user_input)
        for key in bad_keys:
            self.kwargs.pop(key)

    def initialise_parameters(self):

        for key in self.priors:
            if isinstance(self.priors[key], Prior) is True \
                    and self.priors[key].is_fixed is False:
                self.__search_parameter_keys.append(key)
            elif isinstance(self.priors[key], Prior) \
                    and self.priors[key].is_fixed is True:
                self.likelihood.parameters[key] = \
                    self.priors[key].sample()
                self.__fixed_parameter_keys.append(key)

        logging.info("Search parameters:")
        for key in self.__search_parameter_keys:
            logging.info('  {} ~ {}'.format(key, self.priors[key]))
        for key in self.__fixed_parameter_keys:
            logging.info('  {} = {}'.format(key, self.priors[key].peak))

    def initialise_result(self):
        result = Result()
        result.search_parameter_keys = self.__search_parameter_keys
        result.fixed_parameter_keys = self.__fixed_parameter_keys
        result.parameter_labels = [
            self.priors[k].latex_label for k in
            self.__search_parameter_keys]
        result.label = self.label
        result.outdir = self.outdir
        result.priors = self.priors
        result.kwargs = self.kwargs
        return result

    def verify_parameters(self):
        for key in self.priors:
            try:
                self.likelihood.parameters[key] = self.priors[key].sample()
            except AttributeError as e:
                logging.warning('Cannot sample from {}, {}'.format(key, e))
        try:
            self.likelihood.log_likelihood_ratio()
        except TypeError:
            raise TypeError('Likelihood evaluation failed. Have you definitely specified all the parameters?\n{}'.format(
                self.likelihood.parameters))

    def prior_transform(self, theta):
        return [self.priors[key].rescale(t) for key, t in zip(self.__search_parameter_keys, theta)]

    def log_prior(self, theta):
        return np.sum(
            [np.log(self.priors[key].prob(t)) for key, t in
                zip(self.__search_parameter_keys, theta)])

    def log_likelihood(self, theta):
        for i, k in enumerate(self.__search_parameter_keys):
            self.likelihood.parameters[k] = theta[i]
        if self.use_ratio:
            return self.likelihood.log_likelihood_ratio()
        else:
            return self.likelihood.log_likelihood()

    def get_random_draw_from_prior(self):
        """ Get a random draw from the prior distribution

        Returns
        draw: array_like
            An ndim-length array of values drawn from the prior. Parameters
            with delta-function (or fixed) priors are not returned

        """

        draw = np.array([self.priors[key].sample()
                        for key in self.__search_parameter_keys])
        if np.isinf(self.log_likelihood(draw)):
            logging.info('Prior draw {} has inf likelihood'.format(draw))
        if np.isinf(self.log_prior(draw)):
            logging.info('Prior draw {} has inf prior'.format(draw))
        return draw

    def run_sampler(self):
        pass

    def check_cached_result(self):
        """ Check if the cached data file exists and can be used """

        if utils.command_line_args.clean:
            logging.debug("Command line argument clean given, forcing rerun")
            self.cached_result = None
            return

        try:
            self.cached_result = read_in_result(self.outdir, self.label)
        except ValueError:
            self.cached_result = None

        if utils.command_line_args.use_cached:
            logging.debug("Command line argument cached given, no cache check performed")
            return

        logging.debug("Checking cached data")
        if self.cached_result:
            check_keys = ['search_parameter_keys', 'fixed_parameter_keys',
                          'kwargs']
            use_cache = True
            for key in check_keys:
                if self.cached_result.check_attribute_match_to_other_object(
                        key, self) is False:
                    logging.debug("Cached value {} is unmatched".format(key))
                    use_cache = False
            if use_cache is False:
                self.cached_result = None

    def log_summary_for_sampler(self):
        if self.cached_result is None:
            logging.info("Using sampler {} with kwargs {}".format(
                self.__class__.__name__, self.kwargs))


class Nestle(Sampler):

    @property
    def kwargs(self):
        return self.__kwargs

    @kwargs.setter
    def kwargs(self, kwargs):
        self.__kwargs = dict(verbose=True, method='multi')
        self.__kwargs.update(kwargs)

        if 'npoints' not in self.__kwargs:
            for equiv in ['nlive', 'nlives', 'n_live_points']:
                if equiv in self.__kwargs:
                    self.__kwargs['npoints'] = self.__kwargs.pop(equiv)

    def run_sampler(self):
        nestle = self.external_sampler
        self.external_sampler_function = nestle.sample
        if self.kwargs.get('verbose', True):
            self.kwargs['callback'] = nestle.print_progress
            self.kwargs.pop('verbose')
        self.verify_kwargs_against_external_sampler_function()

        out = self.external_sampler_function(
            loglikelihood=self.log_likelihood,
            prior_transform=self.prior_transform,
            ndim=self.ndim, **self.kwargs)
        print("")

        self.result.sampler_output = out
        self.result.samples = nestle.resample_equal(out.samples, out.weights)
        self.result.logz = out.logz
        self.result.logzerr = out.logzerr
        return self.result


class Dynesty(Sampler):

    @property
    def kwargs(self):
        return self.__kwargs

    @kwargs.setter
    def kwargs(self, kwargs):
        self.__kwargs = dict(dlogz=0.1, bound='multi', sample='rwalk',
                             walks=self.ndim * 5, verbose=True)
        self.__kwargs.update(kwargs)
        if 'nlive' not in self.__kwargs:
            for equiv in ['nlives', 'n_live_points', 'npoint', 'npoints']:
                if equiv in self.__kwargs:
                    self.__kwargs['nlive'] = self.__kwargs.pop(equiv)
        if 'nlive' not in self.__kwargs:
            self.__kwargs['nlive'] = 250
        if 'update_interval' not in self.__kwargs:
            self.__kwargs['update_interval'] = int(0.6 * self.__kwargs['nlive'])

    def run_sampler(self):
        dynesty = self.external_sampler

        if self.kwargs.get('dynamic', False) is False:
            nested_sampler = dynesty.NestedSampler(
                loglikelihood=self.log_likelihood,
                prior_transform=self.prior_transform,
                ndim=self.ndim, **self.kwargs)
            nested_sampler.run_nested(
                dlogz=self.kwargs['dlogz'],
                print_progress=self.kwargs['verbose'])
        else:
            nested_sampler = dynesty.DynamicNestedSampler(
                loglikelihood=self.log_likelihood,
                prior_transform=self.prior_transform,
                ndim=self.ndim, **self.kwargs)
            nested_sampler.run_nested(print_progress=self.kwargs['verbose'])
        print("")
        out = nested_sampler.results

        # self.result.sampler_output = out
        weights = np.exp(out['logwt'] - out['logz'][-1])
        self.result.samples = dynesty.utils.resample_equal(
            out.samples, weights)
        self.result.logz = out.logz[-1]
        self.result.logzerr = out.logzerr[-1]
        return self.result


class Pymultinest(Sampler):

    @property
    def kwargs(self):
        return self.__kwargs

    @kwargs.setter
    def kwargs(self, kwargs):
        outputfiles_basename = self.outdir + '/pymultinest_{}/'.format(self.label)
        utils.check_directory_exists_and_if_not_mkdir(outputfiles_basename)
        self.__kwargs = dict(importance_nested_sampling=False, resume=True,
                             verbose=True, sampling_efficiency='parameter',
                             outputfiles_basename=outputfiles_basename)
        self.__kwargs.update(kwargs)
        if self.__kwargs['outputfiles_basename'].endswith('/') is False:
            self.__kwargs['outputfiles_basename'] = '{}/'.format(
                self.__kwargs['outputfiles_basename'])
        if 'n_live_points' not in self.__kwargs:
            for equiv in ['nlive', 'nlives', 'npoints', 'npoint']:
                if equiv in self.__kwargs:
                    self.__kwargs['n_live_points'] = self.__kwargs.pop(equiv)

    def run_sampler(self):
        pymultinest = self.external_sampler
        self.external_sampler_function = pymultinest.run
        self.verify_kwargs_against_external_sampler_function()
        # Note: pymultinest.solve adds some extra steps, but underneath
        # we are calling pymultinest.run - hence why it is used in checking
        # the arguments.
        out = pymultinest.solve(
            LogLikelihood=self.log_likelihood, Prior=self.prior_transform,
            n_dims=self.ndim, **self.kwargs)

        self.result.sampler_output = out
        self.result.samples = out['samples']
        self.result.logz = out['logZ']
        self.result.logzerr = out['logZerr']
        self.result.outputfiles_basename = self.kwargs['outputfiles_basename']
        return self.result


class Ptemcee(Sampler):

    def run_sampler(self):
        ntemps = self.kwargs.pop('ntemps', 2)
        nwalkers = self.kwargs.pop('nwalkers', 100)
        nsteps = self.kwargs.pop('nsteps', 100)
        nburn = self.kwargs.pop('nburn', 50)
        ptemcee = self.external_sampler
        tqdm = utils.get_progress_bar(self.kwargs.pop('tqdm', 'tqdm'))

        sampler = ptemcee.Sampler(
            ntemps=ntemps, nwalkers=nwalkers, dim=self.ndim,
            logl=self.log_likelihood, logp=self.log_prior,
            **self.kwargs)
        pos0 = [[self.get_random_draw_from_prior()
                 for i in range(nwalkers)]
                for j in range(ntemps)]

        for result in tqdm(
                sampler.sample(pos0, iterations=nsteps, adapt=True), total=nsteps):
            pass

        self.result.sampler_output = np.nan
        self.result.samples = sampler.chain[0, :, nburn:, :].reshape(
            (-1, self.ndim))
        self.result.walkers = sampler.chain[0, :, :, :]
        self.result.logz = np.nan
        self.result.logzerr = np.nan
        self.plot_walkers()
        logging.info("Max autocorr time = {}".format(np.max(sampler.get_autocorr_time())))
        logging.info("Tswap frac = {}".format(sampler.tswap_acceptance_fraction))
        return self.result

    def plot_walkers(self, save=True, **kwargs):
        nwalkers, nsteps, ndim = self.result.walkers.shape
        idxs = np.arange(nsteps)
        fig, axes = plt.subplots(nrows=ndim, figsize=(6, 3*self.ndim))
        for i, ax in enumerate(axes):
            ax.plot(idxs, self.result.walkers[:, :, i].T, lw=0.1, color='k')
            ax.set_ylabel(self.result.parameter_labels[i])

        fig.tight_layout()
        filename = '{}/{}_walkers.png'.format(self.outdir, self.label)
        logging.info('Saving walkers plot to {}'.format('filename'))
        fig.savefig(filename)


def run_sampler(likelihood, priors=None, label='label', outdir='outdir',
                sampler='nestle', use_ratio=True, injection_parameters=None,
                conversion_function=None, **kwargs):
    """
    The primary interface to easy parameter estimation

    Parameters
    ----------
    likelihood: `tupak.likelihood.Likelihood`
        A `Likelihood` instance
    priors: dict
        A dictionary of the priors for each parameter - missing parameters will
        use default priors, if None, all priors will be default
    label: str
        Name for the run, used in output files
    outdir: str
        A string used in defining output files
    sampler: str
        The name of the sampler to use - see
        `tupak.sampler.get_implemented_samplers()` for a list of available
        samplers
    use_ratio: bool (False)
        If True, use the likelihood's loglikelihood_ratio, rather than just
        the log likelhood.
    injection_parameters: dict
        A dictionary of injection parameters used in creating the data (if
        using simulated data). Appended to the result object and saved.

    conversion_function: function, optional
        Function to apply to posterior to generate additional parameters.
    **kwargs:
        All kwargs are passed directly to the samplers `run` function

    Returns
    ------
    result
        An object containing the results
    """

    utils.check_directory_exists_and_if_not_mkdir(outdir)
    implemented_samplers = get_implemented_samplers()

    if priors is None:
        priors = dict()
    priors = fill_priors(priors, likelihood, parameters=likelihood.sampling_parameter_keys)
    tupak.prior.write_priors_to_file(priors, outdir)

    if implemented_samplers.__contains__(sampler.title()):
        sampler_class = globals()[sampler.title()]
        sampler = sampler_class(likelihood, priors, sampler, outdir=outdir,
                                label=label, use_ratio=use_ratio,
                                **kwargs)

        if sampler.cached_result:
            logging.info("Using cached result")
            return sampler.cached_result

        result = sampler.run_sampler()
        result.noise_logz = likelihood.noise_log_likelihood()
        if use_ratio:
            result.log_bayes_factor = result.logz
            result.logz = result.log_bayes_factor + result.noise_logz
        else:
            result.log_bayes_factor = result.logz - result.noise_logz
<<<<<<< HEAD
        if injection_parameters is not None:
            result.injection_parameters = injection_parameters
            tupak.conversion.generate_all_bbh_parameters(result.injection_parameters)
        result.fixed_parameter_keys = [key for key in priors if isinstance(key, prior.DeltaFunction)]
        # result.prior = prior  # Removed as this breaks the saving of the data
        result.samples_to_data_frame(likelihood=likelihood, priors=priors, conversion_function=conversion_function)
        result.kwargs = sampler.kwargs
=======
        result.injection_parameters = injection_parameters
        result.samples_to_data_frame()
>>>>>>> 469c5ee5
        result.save_to_file(outdir=outdir, label=label)
        return result
    else:
        raise ValueError(
            "Sampler {} not yet implemented".format(sampler))


def get_implemented_samplers():
    implemented_samplers = []
    for name, obj in inspect.getmembers(sys.modules[__name__]):
        if inspect.isclass(obj):
            implemented_samplers.append(obj.__name__)
    return implemented_samplers<|MERGE_RESOLUTION|>--- conflicted
+++ resolved
@@ -465,7 +465,6 @@
             result.logz = result.log_bayes_factor + result.noise_logz
         else:
             result.log_bayes_factor = result.logz - result.noise_logz
-<<<<<<< HEAD
         if injection_parameters is not None:
             result.injection_parameters = injection_parameters
             tupak.conversion.generate_all_bbh_parameters(result.injection_parameters)
@@ -473,10 +472,6 @@
         # result.prior = prior  # Removed as this breaks the saving of the data
         result.samples_to_data_frame(likelihood=likelihood, priors=priors, conversion_function=conversion_function)
         result.kwargs = sampler.kwargs
-=======
-        result.injection_parameters = injection_parameters
-        result.samples_to_data_frame()
->>>>>>> 469c5ee5
         result.save_to_file(outdir=outdir, label=label)
         return result
     else:
