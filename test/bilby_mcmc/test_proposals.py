--- conflicted
+++ resolved
@@ -201,11 +201,7 @@
         prop = proposals.NormalizingFlowProposal(priors, first_fit=10000)
         prop.steps_since_refit = 9999
         start = time.time()
-<<<<<<< HEAD
         _ = prop(chain)
-=======
-        p, w = prop(chain)
->>>>>>> 6ad19fd0
         dt = time.time() - start
         print(f"Training for {prop.__class__.__name__} took dt~{dt:0.2g} [s]")
         self.assertTrue(prop.trained)
@@ -221,11 +217,7 @@
         prop = proposals.NormalizingFlowProposal(priors, first_fit=10000)
         prop.steps_since_refit = 9999
         start = time.time()
-<<<<<<< HEAD
         _ = prop(chain)
-=======
-        p, w = prop(chain)
->>>>>>> 6ad19fd0
         dt = time.time() - start
         print(f"Training for {prop.__class__.__name__} took dt~{dt:0.2g} [s]")
         self.assertTrue(prop.trained)
