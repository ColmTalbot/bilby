import unittest

import numpy as np
import pandas as pd


import bilby
from bilby.gw import conversion


class TestBasicConversions(unittest.TestCase):
    def setUp(self):
        self.mass_1 = 1.4
        self.mass_2 = 1.3
        self.mass_ratio = 13 / 14
        self.total_mass = 2.7
        self.chirp_mass = (1.4 * 1.3) ** 0.6 / 2.7 ** 0.2
        self.symmetric_mass_ratio = (1.4 * 1.3) / 2.7 ** 2
        self.cos_angle = -1
        self.angle = np.pi
        self.lambda_1 = 300
        self.lambda_2 = 300 * (14 / 13) ** 5
        self.lambda_tilde = (
            8
            / 13
            * (
                (
                    1
                    + 7 * self.symmetric_mass_ratio
                    - 31 * self.symmetric_mass_ratio ** 2
                )
                * (self.lambda_1 + self.lambda_2)
                + (1 - 4 * self.symmetric_mass_ratio) ** 0.5
                * (
                    1
                    + 9 * self.symmetric_mass_ratio
                    - 11 * self.symmetric_mass_ratio ** 2
                )
                * (self.lambda_1 - self.lambda_2)
            )
        )
        self.delta_lambda_tilde = (
            1
            / 2
            * (
                (1 - 4 * self.symmetric_mass_ratio) ** 0.5
                * (
                    1
                    - 13272 / 1319 * self.symmetric_mass_ratio
                    + 8944 / 1319 * self.symmetric_mass_ratio ** 2
                )
                * (self.lambda_1 + self.lambda_2)
                + (
                    1
                    - 15910 / 1319 * self.symmetric_mass_ratio
                    + 32850 / 1319 * self.symmetric_mass_ratio ** 2
                    + 3380 / 1319 * self.symmetric_mass_ratio ** 3
                )
                * (self.lambda_1 - self.lambda_2)
            )
        )

    def tearDown(self):
        del self.mass_1
        del self.mass_2
        del self.mass_ratio
        del self.total_mass
        del self.chirp_mass
        del self.symmetric_mass_ratio

    def test_total_mass_and_mass_ratio_to_component_masses(self):
        mass_1, mass_2 = conversion.total_mass_and_mass_ratio_to_component_masses(
            self.mass_ratio, self.total_mass
        )
        self.assertTrue(
            all([abs(mass_1 - self.mass_1) < 1e-5, abs(mass_2 - self.mass_2) < 1e-5])
        )

    def test_chirp_mass_and_primary_mass_to_mass_ratio(self):
        mass_ratio = conversion.chirp_mass_and_primary_mass_to_mass_ratio(
            self.chirp_mass, self.mass_1
        )
        self.assertAlmostEqual(self.mass_ratio, mass_ratio)

    def test_symmetric_mass_ratio_to_mass_ratio(self):
        mass_ratio = conversion.symmetric_mass_ratio_to_mass_ratio(
            self.symmetric_mass_ratio
        )
        self.assertAlmostEqual(self.mass_ratio, mass_ratio)

    def test_chirp_mass_and_total_mass_to_symmetric_mass_ratio(self):
        symmetric_mass_ratio = conversion.chirp_mass_and_total_mass_to_symmetric_mass_ratio(
            self.chirp_mass, self.total_mass
        )
        self.assertAlmostEqual(self.symmetric_mass_ratio, symmetric_mass_ratio)

    def test_chirp_mass_and_mass_ratio_to_total_mass(self):
        total_mass = conversion.chirp_mass_and_mass_ratio_to_total_mass(
            self.chirp_mass, self.mass_ratio
        )
        self.assertAlmostEqual(self.total_mass, total_mass)

    def test_chirp_mass_and_mass_ratio_to_component_masses(self):
        mass_1, mass_2 = \
            conversion.chirp_mass_and_mass_ratio_to_component_masses(
                self.chirp_mass, self.mass_ratio)
        self.assertAlmostEqual(self.mass_1, mass_1)
        self.assertAlmostEqual(self.mass_2, mass_2)

    def test_component_masses_to_chirp_mass(self):
        chirp_mass = conversion.component_masses_to_chirp_mass(self.mass_1, self.mass_2)
        self.assertAlmostEqual(self.chirp_mass, chirp_mass)

    def test_component_masses_to_total_mass(self):
        total_mass = conversion.component_masses_to_total_mass(self.mass_1, self.mass_2)
        self.assertAlmostEqual(self.total_mass, total_mass)

    def test_component_masses_to_symmetric_mass_ratio(self):
        symmetric_mass_ratio = conversion.component_masses_to_symmetric_mass_ratio(
            self.mass_1, self.mass_2
        )
        self.assertAlmostEqual(self.symmetric_mass_ratio, symmetric_mass_ratio)

    def test_component_masses_to_mass_ratio(self):
        mass_ratio = conversion.component_masses_to_mass_ratio(self.mass_1, self.mass_2)
        self.assertAlmostEqual(self.mass_ratio, mass_ratio)

    def test_mass_1_and_chirp_mass_to_mass_ratio(self):
        mass_ratio = conversion.mass_1_and_chirp_mass_to_mass_ratio(
            self.mass_1, self.chirp_mass
        )
        self.assertAlmostEqual(self.mass_ratio, mass_ratio)

    def test_lambda_tilde_to_lambda_1_lambda_2(self):
        lambda_1, lambda_2 = conversion.lambda_tilde_to_lambda_1_lambda_2(
            self.lambda_tilde, self.mass_1, self.mass_2
        )
        self.assertTrue(
            all(
                [
                    abs(self.lambda_1 - lambda_1) < 1e-5,
                    abs(self.lambda_2 - lambda_2) < 1e-5,
                ]
            )
        )

    def test_lambda_tilde_delta_lambda_tilde_to_lambda_1_lambda_2(self):
        (
            lambda_1,
            lambda_2,
        ) = conversion.lambda_tilde_delta_lambda_tilde_to_lambda_1_lambda_2(
            self.lambda_tilde, self.delta_lambda_tilde, self.mass_1, self.mass_2
        )
        self.assertTrue(
            all(
                [
                    abs(self.lambda_1 - lambda_1) < 1e-5,
                    abs(self.lambda_2 - lambda_2) < 1e-5,
                ]
            )
        )

    def test_lambda_1_lambda_2_to_lambda_tilde(self):
        lambda_tilde = conversion.lambda_1_lambda_2_to_lambda_tilde(
            self.lambda_1, self.lambda_2, self.mass_1, self.mass_2
        )
        self.assertTrue((self.lambda_tilde - lambda_tilde) < 1e-5)

    def test_lambda_1_lambda_2_to_delta_lambda_tilde(self):
        delta_lambda_tilde = conversion.lambda_1_lambda_2_to_delta_lambda_tilde(
            self.lambda_1, self.lambda_2, self.mass_1, self.mass_2
        )
        self.assertTrue((self.delta_lambda_tilde - delta_lambda_tilde) < 1e-5)


class TestConvertToLALParams(unittest.TestCase):
    def setUp(self):
        self.search_keys = []
        self.parameters = dict()
        self.component_mass_pars = dict(mass_1=1.4, mass_2=1.4)
        self.mass_parameters = self.component_mass_pars.copy()
        self.mass_parameters["mass_ratio"] = conversion.component_masses_to_mass_ratio(
            **self.component_mass_pars
        )
        self.mass_parameters[
            "symmetric_mass_ratio"
        ] = conversion.component_masses_to_symmetric_mass_ratio(
            **self.component_mass_pars
        )
        self.mass_parameters["chirp_mass"] = conversion.component_masses_to_chirp_mass(
            **self.component_mass_pars
        )
        self.mass_parameters["total_mass"] = conversion.component_masses_to_total_mass(
            **self.component_mass_pars
        )
        self.component_tidal_parameters = dict(lambda_1=300, lambda_2=300)
        self.all_component_pars = self.component_tidal_parameters.copy()
        self.all_component_pars.update(self.component_mass_pars)
        self.tidal_parameters = self.component_tidal_parameters.copy()
        self.tidal_parameters[
            "lambda_tilde"
        ] = conversion.lambda_1_lambda_2_to_lambda_tilde(**self.all_component_pars)
        self.tidal_parameters[
            "delta_lambda_tilde"
        ] = conversion.lambda_1_lambda_2_to_delta_lambda_tilde(
            **self.all_component_pars
        )

    def tearDown(self):
        del self.search_keys
        del self.parameters

    def bbh_convert(self):
        (
            self.parameters,
            self.added_keys,
        ) = conversion.convert_to_lal_binary_black_hole_parameters(self.parameters)

    def bns_convert(self):
        (
            self.parameters,
            self.added_keys,
        ) = conversion.convert_to_lal_binary_neutron_star_parameters(self.parameters)

    def test_redshift_to_luminosity_distance(self):
        self.parameters["redshift"] = 1
        dl = conversion.redshift_to_luminosity_distance(self.parameters["redshift"])
        self.bbh_convert()
        self.assertEqual(self.parameters["luminosity_distance"], dl)

    def test_comoving_to_luminosity_distance(self):
        self.parameters["comoving_distance"] = 1
        dl = conversion.comoving_distance_to_luminosity_distance(
            self.parameters["comoving_distance"]
        )
        self.bbh_convert()
        self.assertEqual(self.parameters["luminosity_distance"], dl)

    def test_source_to_lab_frame(self):
        self.parameters["test_source"] = 1
        self.parameters["redshift"] = 1
        lab = self.parameters["test_source"] * (1 + self.parameters["redshift"])
        self.bbh_convert()
        self.assertEqual(self.parameters["test"], lab)

    def _conversion_to_component_mass(self, keys):
        for key in keys:
            self.parameters[key] = self.mass_parameters[key]
        self.bbh_convert()
        self.assertAlmostEqual(
            max(
                [
                    abs(self.parameters[key] - self.component_mass_pars[key])
                    for key in ["mass_1", "mass_2"]
                ]
            ),
            0,
        )

    def test_chirp_mass_total_mass(self):
        self._conversion_to_component_mass(["chirp_mass", "total_mass"])

    def test_chirp_mass_sym_mass_ratio(self):
        self._conversion_to_component_mass(["chirp_mass", "symmetric_mass_ratio"])

    def test_chirp_mass_mass_ratio(self):
        self._conversion_to_component_mass(["chirp_mass", "mass_ratio"])

    def test_total_mass_sym_mass_ratio(self):
        self._conversion_to_component_mass(["total_mass", "symmetric_mass_ratio"])

    def test_total_mass_mass_ratio(self):
        self._conversion_to_component_mass(["total_mass", "mass_ratio"])

    def test_total_mass_mass_1(self):
        self._conversion_to_component_mass(["total_mass", "mass_1"])

    def test_total_mass_mass_2(self):
        self._conversion_to_component_mass(["total_mass", "mass_2"])

    def test_sym_mass_ratio_mass_1(self):
        self._conversion_to_component_mass(["symmetric_mass_ratio", "mass_1"])

    def test_sym_mass_ratio_mass_2(self):
        self._conversion_to_component_mass(["symmetric_mass_ratio", "mass_2"])

    def test_mass_ratio_mass_1(self):
        self._conversion_to_component_mass(["mass_ratio", "mass_1"])

    def test_mass_ratio_mass_2(self):
        self._conversion_to_component_mass(["mass_ratio", "mass_2"])

    def test_bbh_aligned_spin_to_spherical(self):
        self.parameters["chi_1"] = -0.5
        a_1 = abs(self.parameters["chi_1"])
        tilt_1 = np.arccos(np.sign(self.parameters["chi_1"]))
        phi_jl = 0.0
        phi_12 = 0.0
        self.bbh_convert()
        self.assertDictEqual(
            {
                key: self.parameters[key]
                for key in ["a_1", "tilt_1", "phi_12", "phi_jl"]
            },
            dict(a_1=a_1, tilt_1=tilt_1, phi_jl=phi_jl, phi_12=phi_12),
        )

    def test_bbh_zero_aligned_spin_to_spherical_with_magnitude(self):
        """
        Test the the conversion returns the correct tilt angles when zero
        aligned spin is passed if the magnitude is also pass.

        If the magnitude is zero this returns tilt = 0.
        If the magnitude is non-zero this returns tilt = pi.
        """
        self.parameters["chi_1"] = 0
        self.parameters["chi_2"] = 0
        a_1 = 0
        self.parameters["a_1"] = a_1
        a_2 = 1
        self.parameters["a_2"] = a_2
        tilt_1 = 0
        tilt_2 = np.pi / 2
        phi_jl = 0
        phi_12 = 0
        self.bbh_convert()
        self.assertDictEqual(
            {
                key: self.parameters[key]
                for key in ["a_1", "a_2", "tilt_1", "tilt_2", "phi_12", "phi_jl"]
            },
            dict(a_1=a_1, a_2=a_2, tilt_1=tilt_1, tilt_2=tilt_2, phi_jl=phi_jl, phi_12=phi_12),
        )

    def test_bbh_zero_aligned_spin_to_spherical_without_magnitude(self):
        """
        Test the the conversion returns the correct tilt angles when zero
        aligned spin is passed if the magnitude is also pass.

        If the magnitude is zero this returns tilt = 0.
        If the magnitude is non-zero this returns tilt = pi.
        """
        self.parameters["chi_1"] = 0
        a_1 = 0
        tilt_1 = np.pi / 2
        phi_jl = 0
        phi_12 = 0
        self.bbh_convert()
        self.assertDictEqual(
            {
                key: self.parameters[key]
                for key in ["a_1", "tilt_1", "phi_12", "phi_jl"]
            },
            dict(a_1=a_1, tilt_1=tilt_1, phi_jl=phi_jl, phi_12=phi_12),
        )

    def test_bbh_cos_angle_to_angle_conversion(self):
        self.parameters["cos_tilt_1"] = 1
        t1 = np.arccos(self.parameters["cos_tilt_1"])
        self.bbh_convert()
        self.assertEqual(self.parameters["tilt_1"], t1)

    def _conversion_to_component_tidal(self, keys):
        for key in keys:
            self.parameters[key] = self.tidal_parameters[key]
        for key in ["mass_1", "mass_2"]:
            self.parameters[key] = self.mass_parameters[key]
        self.bns_convert()
        component_dict = {key: self.parameters[key] for key in ["lambda_1", "lambda_2"]}
        self.assertDictEqual(component_dict, self.component_tidal_parameters)

    def test_lambda_tilde_delta_lambda_tilde(self):
        self._conversion_to_component_tidal(["lambda_tilde", "delta_lambda_tilde"])

    def test_lambda_tilde(self):
        self._conversion_to_component_tidal(["lambda_tilde"])

    def test_lambda_1(self):
        self._conversion_to_component_tidal(["lambda_1"])


class TestGenerateAllParameters(unittest.TestCase):
    def setUp(self):
        self.parameters = dict(
            mass_1=36.0,
            mass_2=29.0,
            a_1=0.4,
            a_2=0.3,
            tilt_1=0.5,
            tilt_2=1.0,
            phi_12=1.7,
            phi_jl=0.3,
            luminosity_distance=2000.0,
            theta_jn=0.4,
            psi=2.659,
            phase=1.3,
            geocent_time=1126259642.413,
            ra=1.375,
            dec=-1.2108,
            lambda_tilde=1000,
            delta_lambda_tilde=0,
        )
        self.expected_bbh_keys = [
            "mass_1",
            "mass_2",
            "a_1",
            "a_2",
            "tilt_1",
            "tilt_2",
            "phi_12",
            "phi_jl",
            "luminosity_distance",
            "theta_jn",
            "psi",
            "phase",
            "geocent_time",
            "ra",
            "dec",
            "reference_frequency",
            "waveform_approximant",
            "minimum_frequency",
            "chirp_mass",
            "total_mass",
            "symmetric_mass_ratio",
            "mass_ratio",
            "iota",
            "spin_1x",
            "spin_1y",
            "spin_1z",
            "spin_2x",
            "spin_2y",
            "spin_2z",
            "phi_1",
            "phi_2",
            "chi_eff",
            "chi_1_in_plane",
            "chi_2_in_plane",
            "chi_p",
            "cos_tilt_1",
            "cos_tilt_2",
            "redshift",
            "comoving_distance",
            "mass_1_source",
            "mass_2_source",
            "chirp_mass_source",
            "total_mass_source",
        ]
        self.expected_tidal_keys = [
            "lambda_1",
            "lambda_2",
            "lambda_tilde",
            "delta_lambda_tilde",
        ]
        self.data_frame = pd.DataFrame({
            key: [value] * 100 for key, value in self.parameters.items()
        })

    def test_generate_all_bbh_parameters(self):
        self._generate(
            bilby.gw.conversion.generate_all_bbh_parameters,
            self.expected_bbh_keys,
        )

    def test_generate_all_bns_parameters(self):
        self._generate(
            bilby.gw.conversion.generate_all_bns_parameters,
            self.expected_bbh_keys + self.expected_tidal_keys,
        )

    def _generate(self, func, expected):
        for values in [self.parameters, self.data_frame]:
            new_parameters = func(values)
            for key in expected:
                self.assertIn(key, new_parameters)

    def test_generate_bbh_parameters_with_likelihood(self):
        priors = bilby.gw.prior.BBHPriorDict()
        priors["geocent_time"] = bilby.core.prior.Uniform(0.4, 0.6)
        ifos = bilby.gw.detector.InterferometerList(["H1"])
        ifos.set_strain_data_from_power_spectral_densities(duration=1, sampling_frequency=256)
        wfg = bilby.gw.waveform_generator.WaveformGenerator(
            frequency_domain_source_model=bilby.gw.source.lal_binary_black_hole
        )
        likelihood = bilby.gw.likelihood.GravitationalWaveTransient(
            interferometers=ifos,
            waveform_generator=wfg,
            priors=priors,
            phase_marginalization=True,
            time_marginalization=True,
            reference_frame="H1L1",
        )
<<<<<<< HEAD
        self.parameters["zenith"] = 0
        self.parameters["azimuth"] = 0
        self.parameters["time_jitter"] = 0
=======
        self.parameters["zenith"] = 0.0
        self.parameters["azimuth"] = 0.0
        self.parameters["time_jitter"] = 0.0
>>>>>>> 2467d687
        del self.parameters["ra"], self.parameters["dec"]
        self.parameters = pd.DataFrame(self.parameters, index=range(1))
        converted = bilby.gw.conversion.generate_all_bbh_parameters(
            sample=self.parameters, likelihood=likelihood, priors=priors
        )
        extra_expected = [
            "geocent_time",
            "phase",
            "H1_optimal_snr",
            "H1_matched_filter_snr",
            "ra",
            "dec",
        ]
        for key in extra_expected:
            self.assertIn(key, converted)


class TestDistanceTransformations(unittest.TestCase):
    def setUp(self):
        self.distances = np.linspace(1, 1000, 100)

    def test_luminosity_redshift_with_cosmology(self):
        z = conversion.luminosity_distance_to_redshift(
            self.distances, cosmology="WMAP9"
        )
        dl = conversion.redshift_to_luminosity_distance(z, cosmology="WMAP9")
        self.assertAlmostEqual(max(abs(dl - self.distances)), 0, 4)

    def test_comoving_redshift_with_cosmology(self):
        z = conversion.comoving_distance_to_redshift(self.distances, cosmology="WMAP9")
        dc = conversion.redshift_to_comoving_distance(z, cosmology="WMAP9")
        self.assertAlmostEqual(max(abs(dc - self.distances)), 0, 4)

    def test_comoving_luminosity_with_cosmology(self):
        dc = conversion.comoving_distance_to_luminosity_distance(
            self.distances, cosmology="WMAP9"
        )
        dl = conversion.luminosity_distance_to_comoving_distance(dc, cosmology="WMAP9")
        self.assertAlmostEqual(max(abs(dl - self.distances)), 0, 4)


class TestGenerateMassParameters(unittest.TestCase):
    def setUp(self):
        self.expected_values = {'mass_1': 2.0,
                                'mass_2': 1.0,
                                'chirp_mass': 1.2167286837864113,
                                'total_mass': 3.0,
                                'mass_1_source': 4.0,
                                'mass_2_source': 2.0,
                                'chirp_mass_source': 2.433457367572823,
                                'total_mass_source': 6,
                                'symmetric_mass_ratio': 0.2222222222222222,
                                'mass_ratio': 0.5}

    def helper_generation_from_keys(self, keys, expected_values, source=False):
        # Explicitly test the helper generate_component_masses
        local_test_vars = \
            {key: expected_values[key] for key in keys}
        local_test_vars_with_component_masses = \
            conversion.generate_component_masses(local_test_vars, source=source)
        if source:
            self.assertTrue("mass_1_source" in local_test_vars_with_component_masses.keys())
            self.assertTrue("mass_2_source" in local_test_vars_with_component_masses.keys())
        else:
            self.assertTrue("mass_1" in local_test_vars_with_component_masses.keys())
            self.assertTrue("mass_2" in local_test_vars_with_component_masses.keys())
        for key in local_test_vars_with_component_masses.keys():
            self.assertAlmostEqual(
                local_test_vars_with_component_masses[key],
                self.expected_values[key])

        # Test the function more generally
        local_all_mass_parameters = \
            conversion.generate_mass_parameters(local_test_vars, source=source)
        if source:
            self.assertEqual(
                set(local_all_mass_parameters.keys()),
                set(["mass_1_source",
                     "mass_2_source",
                     "chirp_mass_source",
                     "total_mass_source",
                     "symmetric_mass_ratio",
                     "mass_ratio",
                     ]
                    )
            )
        else:
            self.assertEqual(
                set(local_all_mass_parameters.keys()),
                set(["mass_1",
                     "mass_2",
                     "chirp_mass",
                     "total_mass",
                     "symmetric_mass_ratio",
                     "mass_ratio",
                     ]
                    )
            )
        for key in local_all_mass_parameters.keys():
            self.assertAlmostEqual(expected_values[key], local_all_mass_parameters[key])

    def test_from_mass_1_and_mass_2(self):
        self.helper_generation_from_keys(["mass_1", "mass_2"],
                                         self.expected_values)

    def test_from_mass_1_and_mass_ratio(self):
        self.helper_generation_from_keys(["mass_1", "mass_ratio"],
                                         self.expected_values)

    def test_from_mass_2_and_mass_ratio(self):
        self.helper_generation_from_keys(["mass_2", "mass_ratio"],
                                         self.expected_values)

    def test_from_mass_1_and_total_mass(self):
        self.helper_generation_from_keys(["mass_2", "total_mass"],
                                         self.expected_values)

    def test_from_chirp_mass_and_mass_ratio(self):
        self.helper_generation_from_keys(["chirp_mass", "mass_ratio"],
                                         self.expected_values)

    def test_from_chirp_mass_and_symmetric_mass_ratio(self):
        self.helper_generation_from_keys(["chirp_mass", "symmetric_mass_ratio"],
                                         self.expected_values)

    def test_from_chirp_mass_and_symmetric_mass_1(self):
        self.helper_generation_from_keys(["chirp_mass", "mass_1"],
                                         self.expected_values)

    def test_from_chirp_mass_and_symmetric_mass_2(self):
        self.helper_generation_from_keys(["chirp_mass", "mass_2"],
                                         self.expected_values)

    def test_from_mass_1_source_and_mass_2_source(self):
        self.helper_generation_from_keys(["mass_1_source", "mass_2_source"],
                                         self.expected_values, source=True)

    def test_from_mass_1_source_and_mass_ratio(self):
        self.helper_generation_from_keys(["mass_1_source", "mass_ratio"],
                                         self.expected_values, source=True)

    def test_from_mass_2_source_and_mass_ratio(self):
        self.helper_generation_from_keys(["mass_2_source", "mass_ratio"],
                                         self.expected_values, source=True)

    def test_from_mass_1_source_and_total_mass(self):
        self.helper_generation_from_keys(["mass_2_source", "total_mass_source"],
                                         self.expected_values, source=True)

    def test_from_chirp_mass_source_and_mass_ratio(self):
        self.helper_generation_from_keys(["chirp_mass_source", "mass_ratio"],
                                         self.expected_values, source=True)

    def test_from_chirp_mass_source_and_symmetric_mass_ratio(self):
        self.helper_generation_from_keys(["chirp_mass_source", "symmetric_mass_ratio"],
                                         self.expected_values, source=True)

    def test_from_chirp_mass_source_and_symmetric_mass_1(self):
        self.helper_generation_from_keys(["chirp_mass_source", "mass_1_source"],
                                         self.expected_values, source=True)

    def test_from_chirp_mass_source_and_symmetric_mass_2(self):
        self.helper_generation_from_keys(["chirp_mass_source", "mass_2_source"],
                                         self.expected_values, source=True)


if __name__ == "__main__":
    unittest.main()<|MERGE_RESOLUTION|>--- conflicted
+++ resolved
@@ -489,15 +489,9 @@
             time_marginalization=True,
             reference_frame="H1L1",
         )
-<<<<<<< HEAD
-        self.parameters["zenith"] = 0
-        self.parameters["azimuth"] = 0
-        self.parameters["time_jitter"] = 0
-=======
         self.parameters["zenith"] = 0.0
         self.parameters["azimuth"] = 0.0
         self.parameters["time_jitter"] = 0.0
->>>>>>> 2467d687
         del self.parameters["ra"], self.parameters["dec"]
         self.parameters = pd.DataFrame(self.parameters, index=range(1))
         converted = bilby.gw.conversion.generate_all_bbh_parameters(
