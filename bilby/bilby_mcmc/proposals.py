--- conflicted
+++ resolved
@@ -804,15 +804,11 @@
         if self.adapt:
             self.update_scale(chain)
         if self.steps_since_update >= self.update_interval:
-<<<<<<< HEAD
-            fmp = FisherMatrixPosteriorEstimator(likelihood, priors, parameters=self.parameters, fd_eps=self.fd_eps)
-=======
             fmp = FisherMatrixPosteriorEstimator(
                 likelihood, priors, parameters=self.parameters, fd_eps=self.fd_eps
             )
             parameters = {key: priors[key].peak for key in priors.fixed_keys}
             parameters.update(sample.dict)
->>>>>>> 03b8dc0d
             try:
                 self.iFIM = fmp.calculate_iFIM(parameters)
             except (RuntimeError, ValueError, np.linalg.LinAlgError) as e:
