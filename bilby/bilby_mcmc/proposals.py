import importlib
import time
from abc import ABCMeta, abstractmethod

import numpy as np
from scipy.spatial.distance import jensenshannon
from scipy.stats import gaussian_kde

from ..core.fisher import FisherMatrixPosteriorEstimator
from ..core.prior import PriorDict
from ..core.sampler.base_sampler import SamplerError
from ..core.utils import logger, reflect
from ..gw.source import PARAMETER_SETS


class ProposalCycle(object):
    def __init__(self, proposal_list):
        self.proposal_list = proposal_list
        self.weights = [prop.weight for prop in self.proposal_list]
        self.normalized_weights = [w / sum(self.weights) for w in self.weights]
        self.weighted_proposal_list = [
            np.random.choice(self.proposal_list, p=self.normalized_weights)
            for _ in range(10 * int(1 / min(self.normalized_weights)))
        ]
        self.nproposals = len(self.weighted_proposal_list)
        self._position = 0

    @property
    def position(self):
        return self._position

    @position.setter
    def position(self, position):
        self._position = np.mod(position, self.nproposals)

    def get_proposal(self):
        prop = self.weighted_proposal_list[self._position]
        self.position += 1
        return prop

    def __str__(self):
        string = "ProposalCycle:\n"
        for prop in self.proposal_list:
            string += f"  {prop}\n"
        return string


class BaseProposal(object):
    _accepted = 0
    _rejected = 0
    __metaclass__ = ABCMeta

    def __init__(self, priors, weight=1, subset=None):
        self._str_attrs = ["acceptance_ratio", "n"]

        self.parameters = priors.non_fixed_keys
        self.weight = weight
        self.subset = subset

        # Restrict to a subset
        if self.subset is not None:
            self.parameters = [p for p in self.parameters if p in subset]
            self._str_attrs.append("parameters")

        if len(self.parameters) == 0:
            raise ValueError("Proposal requested with zero parameters")

        self.ndim = len(self.parameters)

        self.prior_boundary_dict = {key: priors[key].boundary for key in priors}
        self.prior_minimum_dict = {key: np.max(priors[key].minimum) for key in priors}
        self.prior_maximum_dict = {key: np.min(priors[key].maximum) for key in priors}
        self.prior_width_dict = {key: np.max(priors[key].width) for key in priors}

    @property
    def accepted(self):
        return self._accepted

    @accepted.setter
    def accepted(self, accepted):
        self._accepted = accepted

    @property
    def rejected(self):
        return self._rejected

    @rejected.setter
    def rejected(self, rejected):
        self._rejected = rejected

    @property
    def acceptance_ratio(self):
        if self.n == 0:
            return np.nan
        else:
            return self.accepted / self.n

    @property
    def n(self):
        return self.accepted + self.rejected

    def __str__(self):
        msg = [f"{type(self).__name__}("]
        for attr in self._str_attrs:
            val = getattr(self, attr, "N/A")
            if isinstance(val, (float, int)):
                val = f"{val:1.2g}"
            msg.append(f"{attr}:{val},")
        return "".join(msg) + ")"

    def apply_boundaries(self, point):
        for key in self.parameters:
            boundary = self.prior_boundary_dict[key]
            if boundary is None:
                continue
            elif boundary == "periodic":
                point[key] = self.apply_periodic_boundary(key, point[key])
            elif boundary == "reflective":
                point[key] = self.apply_reflective_boundary(key, point[key])
            else:
                raise SamplerError(f"Boundary {boundary} not implemented")
        return point

    def apply_periodic_boundary(self, key, val):
        minimum = self.prior_minimum_dict[key]
        width = self.prior_width_dict[key]
        return minimum + np.mod(val - minimum, width)

    def apply_reflective_boundary(self, key, val):
        minimum = self.prior_minimum_dict[key]
        width = self.prior_width_dict[key]
        val_normalised = (val - minimum) / width
        val_normalised_reflected = reflect(np.array(val_normalised))
        return minimum + width * val_normalised_reflected

    def __call__(self, chain, likelihood=None, priors=None):
        if getattr(self, "needs_likelihood_and_priors", False):
            sample, log_factor = self.propose(chain, likelihood, priors)
        else:
            sample, log_factor = self.propose(chain)
        sample = self.apply_boundaries(sample)
        return sample, log_factor

    @abstractmethod
    def propose(self, chain):
        """Propose a new point

        This method must be overwritten by implemented proposals. The propose
        method is called by __call__, then boundaries applied, before returning
        the proposed point.

        Parameters
        ----------
        chain: bilby.core.sampler.bilby_mcmc.chain.Chain
            The chain to use for the proposal

        Returns
        -------
        proposal: bilby.core.sampler.bilby_mcmc.Sample
            The proposed point
        log_factor: float
            The natural-log of the additional factor entering the acceptance
            probability to ensure detailed balance. For symmetric proposals,
            a value of 0 should be returned.
        """
        pass

    @staticmethod
    def check_dependencies(warn=True):
        """Check the dependencies required to use the proposal

        Parameters
        ----------
        warn: bool
            If true, print a warning

        Returns
        -------
        check: bool
            If true, dependencies exist
        """
        return True


class FixedGaussianProposal(BaseProposal):
    """A proposal using a fixed non-correlated Gaussian distribution

    Parameters
    ----------
    priors: bilby.core.prior.PriorDict
        The set of priors
    weight: float
        Weighting factor
    subset: list
        A list of keys for which to restrict the proposal to (other parameters
        will be kept fixed)
    sigma: float
        The scaling factor for proposals
    """

    def __init__(self, priors, weight=1, subset=None, sigma=0.01):
        super(FixedGaussianProposal, self).__init__(priors, weight, subset)
        self.sigmas = {}
        for key in self.parameters:
            if np.isinf(self.prior_width_dict[key]):
                self.prior_width_dict[key] = 1
            if isinstance(sigma, float):
                self.sigmas[key] = sigma
            elif isinstance(sigma, dict):
                self.sigmas[key] = sigma[key]
            else:
                raise SamplerError("FixedGaussianProposal sigma not understood")

    def propose(self, chain):
        sample = chain.current_sample
        for key in self.parameters:
            sigma = self.prior_width_dict[key] * self.sigmas[key]
            sample[key] += sigma * np.random.randn()
        log_factor = 0
        return sample, log_factor


class AdaptiveGaussianProposal(BaseProposal):
    def __init__(
        self,
        priors,
        weight=1,
        subset=None,
        sigma=1,
        scale_init=1e0,
        stop=1e5,
        target_facc=0.234,
    ):
        super(AdaptiveGaussianProposal, self).__init__(priors, weight, subset)
        self.sigmas = {}
        for key in self.parameters:
            if np.isinf(self.prior_width_dict[key]):
                self.prior_width_dict[key] = 1
            if isinstance(sigma, (float, int)):
                self.sigmas[key] = sigma
            elif isinstance(sigma, dict):
                self.sigmas[key] = sigma[key]
            else:
                raise SamplerError("AdaptiveGaussianProposal sigma not understood")

        self.target_facc = target_facc
        self.scale = scale_init
        self.stop = stop
        self._str_attrs.append("scale")
        self._last_accepted = 0

    def propose(self, chain):
        sample = chain.current_sample
        self.update_scale(chain)
        if np.random.random() < 1e-3:
            factor = 1e1
        elif np.random.random() < 1e-4:
            factor = 1e2
        else:
            factor = 1
        for key in self.parameters:
            sigma = factor * self.scale * self.prior_width_dict[key] * self.sigmas[key]
            sample[key] += sigma * np.random.randn()
        log_factor = 0
        return sample, log_factor

    def update_scale(self, chain):
        """
        The adaptation of the scale follows (35)/(36) of https://arxiv.org/abs/1409.7215
        """
        if 0 < self.n < self.stop:
            s_gamma = (self.stop / self.n) ** 0.2 - 1
            if self.accepted > self._last_accepted:
                self.scale += s_gamma * (1 - self.target_facc) / 100
            else:
                self.scale -= s_gamma * self.target_facc / 100
            self._last_accepted = self.accepted
            self.scale = max(self.scale, 1 / self.stop)


class DifferentialEvolutionProposal(BaseProposal):
    """A proposal using Differential Evolution

    Parameters
    ----------
    priors: bilby.core.prior.PriorDict
        The set of priors
    weight: float
        Weighting factor
    subset: list
        A list of keys for which to restrict the proposal to (other parameters
        will be kept fixed)
    mode_hopping_frac: float
        The fraction of proposals which use 'mode hopping'
    """

    def __init__(self, priors, weight=1, subset=None, mode_hopping_frac=0.5):
        super(DifferentialEvolutionProposal, self).__init__(priors, weight, subset)
        self.mode_hopping_frac = mode_hopping_frac

    def propose(self, chain):
        theta = chain.current_sample
        theta1 = chain.random_sample
        theta2 = chain.random_sample
        if np.random.rand() > self.mode_hopping_frac:
            gamma = 1
        else:
            # Base jump size
            gamma = np.random.normal(0, 2.38 / np.sqrt(2 * self.ndim))
            # Scale uniformly in log between 0.1 and 10 times
            gamma *= np.exp(np.log(0.1) + np.log(100.0) * np.random.rand())

        for key in self.parameters:
            theta[key] += gamma * (theta2[key] - theta1[key])

        log_factor = 0
        return theta, log_factor


class UniformProposal(BaseProposal):
    """A proposal using uniform draws from the prior support

    Note: for priors with infinite support, this proposal will not propose a
    point, leading to inefficient sampling. You may wish to omit this proposal
    if you have priors with infinite support.

    Parameters
    ----------
    priors: bilby.core.prior.PriorDict
        The set of priors
    weight: float
        Weighting factor
    subset: list
        A list of keys for which to restrict the proposal to (other parameters
        will be kept fixed)
    """

    def __init__(self, priors, weight=1, subset=None):
        super(UniformProposal, self).__init__(priors, weight, subset)

    def propose(self, chain):
        sample = chain.current_sample
        for key in self.parameters:
            width = self.prior_width_dict[key]
            if np.isinf(width) is False:
                sample[key] = np.random.uniform(
                    self.prior_minimum_dict[key], self.prior_maximum_dict[key]
                )
            else:
                # Unable to generate a uniform sample on infinite support
                pass
        log_factor = 0
        return sample, log_factor


class PriorProposal(BaseProposal):
    """A proposal using draws from the prior distribution

    Note: for priors which use interpolation, this proposal can be problematic
    as the proposal gets pickled in multiprocessing. Either, use serial
    processing (npool=1) or fall back to a UniformProposal.

    Parameters
    ----------
    priors: bilby.core.prior.PriorDict
        The set of priors
    weight: float
        Weighting factor
    subset: list
        A list of keys for which to restrict the proposal to (other parameters
        will be kept fixed)
    """

    def __init__(self, priors, weight=1, subset=None):
        super(PriorProposal, self).__init__(priors, weight, subset)
        self.priors = PriorDict({key: priors[key] for key in self.parameters})

    def propose(self, chain):
        sample = chain.current_sample
        lnp_theta = self.priors.ln_prob(sample.as_dict(self.parameters))
        prior_sample = self.priors.sample()
        for key in self.parameters:
            sample[key] = prior_sample[key]
        lnp_thetaprime = self.priors.ln_prob(sample.as_dict(self.parameters))
        log_factor = lnp_theta - lnp_thetaprime
        return sample, log_factor


_density_estimate_doc = """ A proposal using draws from a {estimator} fit to the chain

Parameters
----------
priors: bilby.core.prior.PriorDict
    The set of priors
weight: float
    Weighting factor
subset: list
    A list of keys for which to restrict the proposal to (other parameters
    will be kept fixed)
first_fit: int
    The number of steps to take before first fitting the KDE
fit_multiplier: int
    The multiplier for the next fit
nsamples_for_density: int
    The number of samples to use when fitting the KDE
fallback: bilby.core.sampler.bilby_mcmc.proposal.BaseProposal
    A proposal to use before first training
scale_fits: int
    A scaling factor for both the initial and subsequent updates
"""


class DensityEstimateProposal(BaseProposal):
    def __init__(
        self,
        priors,
        weight=1,
        subset=None,
        first_fit=1000,
        fit_multiplier=10,
        nsamples_for_density=1000,
        fallback=AdaptiveGaussianProposal,
        scale_fits=1,
    ):
        super(DensityEstimateProposal, self).__init__(priors, weight, subset)
        self.nsamples_for_density = nsamples_for_density
        self.fallback = fallback(priors, weight, subset)
        self.fit_multiplier = fit_multiplier * scale_fits

        # Counters
        self.steps_since_refit = 0
        self.next_refit_time = first_fit * scale_fits
        self.density = None
        self.trained = False
        self._str_attrs.append("trained")

    density_name = None
    __doc__ = _density_estimate_doc.format(estimator=density_name)

    def _fit(self, dataset):
        raise NotImplementedError

    def _evaluate(self, point):
        raise NotImplementedError

    def _sample(self, nsamples=None):
        raise NotImplementedError

    def refit(self, chain):
        current_density = self.density
        start = time.time()

        # Draw two (possibly overlapping) data sets for training and verification
        dataset = []
        verification_dataset = []
        nsamples_for_density = min(chain.position, self.nsamples_for_density)
        for _ in range(nsamples_for_density):
            s = chain.random_sample
            dataset.append([s[key] for key in self.parameters])
            s = chain.random_sample
            verification_dataset.append([s[key] for key in self.parameters])

        # Fit the density
        self.density = self._fit(np.array(dataset).T)

        # Print a log message
        took = time.time() - start
        logger.info(
            f"{self.density_name} construction at {self.steps_since_refit} finished"
            f" for length {chain.position} chain, took {took:0.2f}s."
            f" Current accept-ratio={self.acceptance_ratio:0.2f}"
        )

        # Reset counters for next training
        self.steps_since_refit = 0
        self.next_refit_time *= self.fit_multiplier

        # Verify training hasn't overconstrained
        new_draws = np.atleast_2d(self._sample(1000))
        verification_dataset = np.array(verification_dataset)
        fail_parameters = []
        for ii, key in enumerate(self.parameters):
            std_draws = np.std(new_draws[:, ii])
            std_verification = np.std(verification_dataset[:, ii])
            if std_draws < 0.1 * std_verification:
                fail_parameters.append(key)

        if len(fail_parameters) > 0:
            logger.info(
                f"{self.density_name} construction failed verification and is discarded"
            )
            self.density = current_density
        else:
            self.trained = True

    def propose(self, chain):
        self.steps_since_refit += 1

        # Check if we refit
        testA = self.steps_since_refit >= self.next_refit_time
        if testA:
            self.refit(chain)

        # If KDE is yet to be fitted, use the fallback
        if self.trained is False:
            return self.fallback.propose(chain)

        # Grab the current sample and it's probability under the KDE
        theta = chain.current_sample
        ln_p_theta = self._evaluate(list(theta.as_dict(self.parameters).values()))

        # Sample and update theta
        new_sample = self._sample(1)
        for key, val in zip(self.parameters, new_sample):
            theta[key] = val

        # Calculate the probability of the new sample and the KDE
        ln_p_thetaprime = self._evaluate(list(theta.as_dict(self.parameters).values()))

        # Calculate Q(theta|theta') / Q(theta'|theta)
        log_factor = ln_p_theta - ln_p_thetaprime

        return theta, log_factor


class KDEProposal(DensityEstimateProposal):
    density_name = "Gaussian KDE"
    __doc__ = _density_estimate_doc.format(estimator=density_name)

    def _fit(self, dataset):
        return gaussian_kde(dataset)

    def _evaluate(self, point):
        return self.density.logpdf(point)[0]

    def _sample(self, nsamples=None):
        return np.atleast_1d(np.squeeze(self.density.resample(nsamples)))


class GMMProposal(DensityEstimateProposal):
    density_name = "Gaussian Mixture Model"
    __doc__ = _density_estimate_doc.format(estimator=density_name)

    def _fit(self, dataset):
        from sklearn.mixture import GaussianMixture

        density = GaussianMixture(n_components=10)
        density.fit(dataset.T)
        return density

    def _evaluate(self, point):
        return np.squeeze(self.density.score_samples(np.atleast_2d(point)))

    def _sample(self, nsamples=None):
        return np.squeeze(self.density.sample(n_samples=nsamples)[0])

    @staticmethod
    def check_dependencies(warn=True):
        if importlib.util.find_spec("sklearn") is None:
            if warn:
                logger.warning(
                    "Unable to utilise GMMProposal as sklearn is not installed"
                )
            return False
        else:
            return True


class NormalizingFlowProposal(DensityEstimateProposal):
    density_name = "Normalizing Flow"
    __doc__ = _density_estimate_doc.format(estimator=density_name) + (
        """
        js_factor: float
            The factor to use in determining the max-JS factor to terminate
            training.
        max_training_epochs: int
            The maximum bumber of traning steps to take
        """
    )

    def __init__(
        self,
        priors,
        weight=1,
        subset=None,
        first_fit=1000,
        fit_multiplier=10,
        max_training_epochs=1000,
        scale_fits=1,
        nsamples_for_density=1000,
        js_factor=10,
        fallback=AdaptiveGaussianProposal,
    ):
        super(NormalizingFlowProposal, self).__init__(
            priors=priors,
            weight=weight,
            subset=subset,
            first_fit=first_fit,
            fit_multiplier=fit_multiplier,
            nsamples_for_density=nsamples_for_density,
            fallback=fallback,
            scale_fits=scale_fits,
        )
        self.initialised = False
        self.max_training_epochs = max_training_epochs
        self.js_factor = js_factor

    def initialise(self):
        self.setup_flow()
        self.setup_optimizer()
        self.initialised = True

    def setup_flow(self):
        if self.ndim < 3:
            self.setup_basic_flow()
        else:
            self.setup_NVP_flow()

    def setup_NVP_flow(self):
        from .flows import NVPFlow

        self.flow = NVPFlow(
            features=self.ndim,
            hidden_features=self.ndim * 2,
            num_layers=2,
            num_blocks_per_layer=2,
            batch_norm_between_layers=True,
            batch_norm_within_layers=True,
        )

    def setup_basic_flow(self):
        from .flows import BasicFlow

        self.flow = BasicFlow(features=self.ndim)

    def setup_optimizer(self):
        from torch import optim

        self.optimizer = optim.Adam(self.flow.parameters())

    def get_training_data(self, chain):
        training_data = []
        nsamples_for_density = min(chain.position, self.nsamples_for_density)
        for _ in range(nsamples_for_density):
            s = chain.random_sample
            training_data.append([s[key] for key in self.parameters])
        return training_data

    def _calculate_js(self, validation_samples, training_samples_draw):
        # Calculate the maximum JS between the validation and draw
        max_js = 0
        for i in range(self.ndim):
            A = validation_samples[:, i]
            B = training_samples_draw[:, i]
            xmin = np.min([np.min(A), np.min(B)])
            xmax = np.min([np.max(A), np.max(B)])
            xval = np.linspace(xmin, xmax, 100)
            Apdf = gaussian_kde(A)(xval)
            Bpdf = gaussian_kde(B)(xval)
            js = jensenshannon(Apdf, Bpdf)
            max_js = max(max_js, js)
        return np.power(max_js, 2)

    def train(self, chain):
        logger.info("Starting NF training")

        import torch

        start = time.time()

        training_samples = np.array(self.get_training_data(chain))
        validation_samples = np.array(self.get_training_data(chain))

        training_tensor = torch.tensor(training_samples, dtype=torch.float32)

        max_js_threshold = self.js_factor / self.nsamples_for_density

        for epoch in range(1, self.max_training_epochs + 1):
            self.optimizer.zero_grad()
            loss = -self.flow.log_prob(inputs=training_tensor).mean()
            loss.backward()
            self.optimizer.step()

            # Draw from the current flow
            self.flow.eval()
            training_samples_draw = (
                self.flow.sample(self.nsamples_for_density).detach().numpy()
            )
            self.flow.train()

            if np.mod(epoch, 10) == 0:
                max_js_bits = self._calculate_js(
                    validation_samples, training_samples_draw
                )
                if max_js_bits < max_js_threshold:
                    logger.info(
                        f"Training complete after {epoch} steps, "
                        f"max_js_bits={max_js_bits:0.5f}<{max_js_threshold}"
                    )
                    break

        took = time.time() - start
        logger.info(
            f"Flow training step ({self.steps_since_refit}) finished"
            f" for length {chain.position} chain, took {took:0.2f}s."
            f" Current accept-ratio={self.acceptance_ratio:0.2f}"
        )
        self.steps_since_refit = 0
        self.next_refit_time *= self.fit_multiplier
        self.trained = True

    def propose(self, chain):
        if self.initialised is False:
            self.initialise()

        import torch

        self.steps_since_refit += 1
        theta = chain.current_sample

        # Check if we retrain the NF
        testA = self.steps_since_refit >= self.next_refit_time
        if testA:
            self.train(chain)

        if self.trained is False:
            return self.fallback.propose(chain)

        self.flow.eval()
        theta_prime_T = self.flow.sample(1)

        logp_theta_prime = self.flow.log_prob(theta_prime_T).detach().numpy()[0]
        theta_T = torch.tensor(
            np.atleast_2d([theta[key] for key in self.parameters]), dtype=torch.float32
        )
        logp_theta = self.flow.log_prob(theta_T).detach().numpy()[0]
        log_factor = logp_theta - logp_theta_prime

        flow_sample_values = np.atleast_1d(np.squeeze(theta_prime_T.detach().numpy()))
        for key, val in zip(self.parameters, flow_sample_values):
            theta[key] = val

        return theta, float(log_factor)

    @staticmethod
    def check_dependencies(warn=True):
        if importlib.util.find_spec("nflows") is None:
            if warn:
                logger.warning(
                    "Unable to utilise NormalizingFlowProposal as nflows is not installed"
                )
            return False
        else:
            return True


class FixedJumpProposal(BaseProposal):
    def __init__(self, priors, jumps=1, subset=None, weight=1, scale=1e-4):
        super(FixedJumpProposal, self).__init__(priors, weight, subset)
        self.scale = scale
        if isinstance(jumps, (int, float)):
            self.jumps = {key: jumps for key in self.parameters}
        elif isinstance(jumps, dict):
            self.jumps = jumps
        else:
            raise SamplerError("jumps not understood")

    def propose(self, chain):
        sample = chain.current_sample
        for key, jump in self.jumps.items():
            sign = np.random.randint(2) * 2 - 1
            sample[key] += sign * jump + self.epsilon * self.prior_width_dict[key]
        log_factor = 0
        return sample, log_factor

    @property
    def epsilon(self):
        return self.scale * np.random.normal()


class FisherMatrixProposal(AdaptiveGaussianProposal):
    needs_likelihood_and_priors = True
    """Fisher Matrix Proposals

    Uses a finite differencing approach motivated by BayesWave (see, e.g.
    https://arxiv.org/abs/1410.3835). The inverse Fisher Information Matrix
    is calculated from the current sample, then proposals are drawn from a
    multivariate Gaussian and scaled by an adaptive parameter.
    """

    def __init__(
        self,
        priors,
        subset=None,
        weight=1,
        update_interval=100,
        scale_init=1e0,
        fd_eps=1e-4,
        adapt=False,
    ):
        super(FisherMatrixProposal, self).__init__(
            priors, weight, subset, scale_init=scale_init
        )
        self.update_interval = update_interval
        self.steps_since_update = update_interval
        self.adapt = adapt
        self.mean = np.zeros(len(self.parameters))
        self.fd_eps = fd_eps

    def propose(self, chain, likelihood, priors):
        sample = chain.current_sample
        if self.adapt:
            self.update_scale(chain)
        if self.steps_since_update >= self.update_interval:
            fmp = FisherMatrixPosteriorEstimator(
                likelihood, priors, parameters=self.parameters, fd_eps=self.fd_eps
            )
            try:
                self.iFIM = fmp.calculate_iFIM(sample.dict)
            except RuntimeError:
                pass
            self.steps_since_update = 0

        jump = self.scale * np.random.multivariate_normal(self.mean, self.iFIM)

        for key, val in zip(self.parameters, jump):
            sample[key] += val

        log_factor = 0
        self.steps_since_update += 1
        return sample, log_factor


class BaseGravitationalWaveTransientProposal(BaseProposal):
    def __init__(self, priors, weight=1):
        super(BaseGravitationalWaveTransientProposal, self).__init__(
            priors, weight=weight
        )
        if "phase" in priors:
            self.phase_key = "phase"
        elif "delta_phase" in priors:
            self.phase_key = "delta_phase"
        else:
            self.phase_key = None

    def get_cos_theta_jn(self, sample):
        if "cos_theta_jn" in sample.parameter_keys:
            cos_theta_jn = sample["cos_theta_jn"]
        elif "theta_jn" in sample.parameter_keys:
            cos_theta_jn = np.cos(sample["theta_jn"])
        else:
            raise SamplerError()
        return cos_theta_jn

    def get_phase(self, sample):
        if "phase" in sample.parameter_keys:
            return sample["phase"]
        elif "delta_phase" in sample.parameter_keys:
            cos_theta_jn = self.get_cos_theta_jn(sample)
            delta_phase = sample["delta_phase"]
            psi = sample["psi"]
            phase = np.mod(delta_phase - np.sign(cos_theta_jn) * psi, 2 * np.pi)
        else:
            raise SamplerError()
        return phase

    def get_delta_phase(self, phase, sample):
        cos_theta_jn = self.get_cos_theta_jn(sample)
        psi = sample["psi"]
        delta_phase = phase + np.sign(cos_theta_jn) * psi
        return delta_phase


class CorrelatedPolarisationPhaseJump(BaseGravitationalWaveTransientProposal):
    def __init__(self, priors, weight=1):
        super(CorrelatedPolarisationPhaseJump, self).__init__(priors, weight=weight)

    def propose(self, chain):
        sample = chain.current_sample
        phase = self.get_phase(sample)

        alpha = sample["psi"] + phase
        beta = sample["psi"] - phase

        draw = np.random.random()
        if draw < 0.5:
            alpha = 3.0 * np.pi * np.random.random()
        else:
            beta = 3.0 * np.pi * np.random.random() - 2 * np.pi

        # Update
        sample["psi"] = (alpha + beta) * 0.5
        phase = (alpha - beta) * 0.5

        if self.phase_key == "delta_phase":
            sample["delta_phase"] = self.get_delta_phase(phase, sample)
        else:
            sample["phase"] = phase

        log_factor = 0
        return sample, log_factor


class PhaseReversalProposal(BaseGravitationalWaveTransientProposal):
    def __init__(self, priors, weight=1, fuzz=True, fuzz_sigma=1e-1):
        super(PhaseReversalProposal, self).__init__(priors, weight)
        self.fuzz = fuzz
        self.fuzz_sigma = fuzz_sigma
        if self.phase_key is None:
            raise SamplerError(
                f"{type(self).__name__} initialised without a phase prior"
            )

    def propose(self, chain):
        sample = chain.current_sample
        phase = sample[self.phase_key]
        sample[self.phase_key] = np.mod(phase + np.pi + self.epsilon, 2 * np.pi)
        log_factor = 0
        return sample, log_factor

    @property
    def epsilon(self):
        if self.fuzz:
            return np.random.normal(0, self.fuzz_sigma)
        else:
            return 0


class PolarisationReversalProposal(PhaseReversalProposal):
    def __init__(self, priors, weight=1, fuzz=True, fuzz_sigma=1e-3):
        super(PolarisationReversalProposal, self).__init__(
            priors, weight, fuzz, fuzz_sigma
        )
        self.fuzz = fuzz

    def propose(self, chain):
        sample = chain.current_sample
        psi = sample["psi"]
        sample["psi"] = np.mod(psi + np.pi / 2 + self.epsilon, np.pi)
        log_factor = 0
        return sample, log_factor


class PhasePolarisationReversalProposal(PhaseReversalProposal):
    def __init__(self, priors, weight=1, fuzz=True, fuzz_sigma=1e-1):
        super(PhasePolarisationReversalProposal, self).__init__(
            priors, weight, fuzz, fuzz_sigma
        )
        self.fuzz = fuzz

    def propose(self, chain):
        sample = chain.current_sample
        sample[self.phase_key] = np.mod(
            sample[self.phase_key] + np.pi + self.epsilon, 2 * np.pi
        )
        sample["psi"] = np.mod(sample["psi"] + np.pi / 2 + self.epsilon, np.pi)
        log_factor = 0
        return sample, log_factor


class StretchProposal(BaseProposal):
    """The Goodman & Weare (2010) Stretch proposal for an MCMC chain

    Implementation of the Stretch proposal using a sample drawn from the chain.
    We assume the form of g(z) from Equation (9) of [1].

    References
    ----------
    [1] Goodman & Weare (2010)
        https://ui.adsabs.harvard.edu/abs/2010CAMCS...5...65G/abstract

    """

    def __init__(self, priors, weight=1, subset=None, scale=2):
        super(StretchProposal, self).__init__(priors, weight, subset)
        self.scale = scale

    def propose(self, chain):
        sample = chain.current_sample

        # Draw a random sample
        rand = chain.random_sample

        return _stretch_move(sample, rand, self.scale, self.ndim, self.parameters)


def _stretch_move(sample, complement, scale, ndim, parameters):
    # Draw z
    u = np.random.rand()
    z = (u * (scale - 1) + 1) ** 2 / scale

    log_factor = (ndim - 1) * np.log(z)

    for key in parameters:
        sample[key] = complement[key] + (sample[key] - complement[key]) * z

    return sample, log_factor


class EnsembleProposal(BaseProposal):
    """Base EnsembleProposal class for ensemble-based swap proposals"""

    def __init__(self, priors, weight=1):
        super(EnsembleProposal, self).__init__(priors, weight)

    def __call__(self, chain, chain_complement):
        sample, log_factor = self.propose(chain, chain_complement)
        sample = self.apply_boundaries(sample)
        return sample, log_factor


class EnsembleStretch(EnsembleProposal):
    """The Goodman & Weare (2010) Stretch proposal for an Ensemble

    Implementation of the Stretch proposal using a sample drawn from complement.
    We assume the form of g(z) from Equation (9) of [1].

    References
    ----------
    [1] Goodman & Weare (2010)
        https://ui.adsabs.harvard.edu/abs/2010CAMCS...5...65G/abstract

    """

    def __init__(self, priors, weight=1, scale=2):
        super(EnsembleStretch, self).__init__(priors, weight)
        self.scale = scale

    def propose(self, chain, chain_complement):
        sample = chain.current_sample
        completement = chain_complement[
            np.random.randint(len(chain_complement))
        ].current_sample
        return _stretch_move(
            sample, completement, self.scale, self.ndim, self.parameters
        )


def get_default_ensemble_proposal_cycle(priors):
    return ProposalCycle([EnsembleStretch(priors)])


def get_proposal_cycle(string, priors, L1steps=1, warn=True):
    big_weight = 10
    small_weight = 5
    tiny_weight = 0.5

    if "gwA" in string:
        # Parameters for learning proposals
        learning_kwargs = dict(
            first_fit=1000, nsamples_for_density=10000, fit_multiplier=2
        )

        all_but_cal = [key for key in priors if "recalib" not in key]
        plist = [
            AdaptiveGaussianProposal(priors, weight=small_weight, subset=all_but_cal),
            DifferentialEvolutionProposal(
                priors, weight=small_weight, subset=all_but_cal
            ),
        ]

        if GMMProposal.check_dependencies(warn=warn) is False:
            raise SamplerError(
                "the gwA proposal_cycle required the GMMProposal dependencies"
            )

        if priors.intrinsic:
            intrinsic = PARAMETER_SETS["intrinsic"]
            plist += [
                AdaptiveGaussianProposal(priors, weight=small_weight, subset=intrinsic),
                DifferentialEvolutionProposal(
                    priors, weight=small_weight, subset=intrinsic
                ),
                KDEProposal(
                    priors, weight=small_weight, subset=intrinsic, **learning_kwargs
                ),
                GMMProposal(
                    priors, weight=small_weight, subset=intrinsic, **learning_kwargs
                ),
            ]

        if priors.extrinsic:
            extrinsic = PARAMETER_SETS["extrinsic"]
            plist += [
                AdaptiveGaussianProposal(priors, weight=small_weight, subset=extrinsic),
                DifferentialEvolutionProposal(
                    priors, weight=small_weight, subset=extrinsic
                ),
                KDEProposal(
                    priors, weight=small_weight, subset=extrinsic, **learning_kwargs
                ),
                GMMProposal(
                    priors, weight=small_weight, subset=extrinsic, **learning_kwargs
                ),
            ]

        if priors.mass:
            mass = PARAMETER_SETS["mass"]
            plist += [
                DifferentialEvolutionProposal(priors, weight=small_weight, subset=mass),
                GMMProposal(
                    priors, weight=small_weight, subset=mass, **learning_kwargs
                ),
                FisherMatrixProposal(
                    priors,
                    weight=big_weight,
                    subset=mass,
                ),
            ]

        if priors.spin:
            spin = PARAMETER_SETS["spin"]
            plist += [
                DifferentialEvolutionProposal(priors, weight=small_weight, subset=spin),
                GMMProposal(
                    priors, weight=small_weight, subset=spin, **learning_kwargs
                ),
                FisherMatrixProposal(
                    priors,
                    weight=big_weight,
                    subset=spin,
                ),
            ]
        if priors.measured_spin:
            measured_spin = PARAMETER_SETS["measured_spin"]
            plist += [
                AdaptiveGaussianProposal(
                    priors, weight=small_weight, subset=measured_spin
                ),
                FisherMatrixProposal(
                    priors,
                    weight=small_weight,
                    subset=measured_spin,
                ),
            ]

        if priors.mass and priors.spin:
            primary_spin_and_q = PARAMETER_SETS["primary_spin_and_q"]
            plist += [
                DifferentialEvolutionProposal(
                    priors, weight=small_weight, subset=primary_spin_and_q
                ),
            ]

        if getattr(priors, "tidal", False):
            tidal = PARAMETER_SETS["tidal"]
            plist += [
                DifferentialEvolutionProposal(
                    priors, weight=small_weight, subset=tidal
                ),
                PriorProposal(priors, weight=small_weight, subset=tidal),
            ]
        if priors.phase:
            plist += [
                PhaseReversalProposal(priors, weight=tiny_weight),
            ]
        if priors.phase and "psi" in priors.non_fixed_keys:
            plist += [
                CorrelatedPolarisationPhaseJump(priors, weight=tiny_weight),
                PhasePolarisationReversalProposal(priors, weight=tiny_weight),
            ]
        if priors.sky:
            sky = PARAMETER_SETS["sky"]
            plist += [
                FisherMatrixProposal(
                    priors,
                    weight=small_weight,
                    subset=sky,
                ),
            ]
        if priors.distance_inclination:
            distance_inclination = PARAMETER_SETS["distance_inclination"]
            plist += [
                FisherMatrixProposal(
                    priors,
                    weight=small_weight,
                    subset=distance_inclination,
                ),
            ]
        for key in ["time_jitter", "psi", "phi_12", "tilt_2", "lambda_1", "lambda_2"]:
            if key in priors.non_fixed_keys:
                plist.append(PriorProposal(priors, subset=[key], weight=tiny_weight))
        for key in ["chirp_mass"]:
            if key in priors.non_fixed_keys:
                plist.append(GMMProposal(priors, subset=[key], weight=small_weight))
        if "chi_1_in_plane" in priors and "chi_2_in_plane" in priors:
            in_plane = ["chi_1_in_plane", "chi_2_in_plane", "phi_12"]
            plist.append(UniformProposal(priors, subset=in_plane, weight=tiny_weight))
        if any("recalib_" in key for key in priors):
            calibration = [key for key in priors if "recalib_" in key]
            plist.append(PriorProposal(priors, subset=calibration, weight=small_weight))
    else:
        plist = [
            AdaptiveGaussianProposal(priors, weight=big_weight),
            DifferentialEvolutionProposal(priors, weight=big_weight),
            UniformProposal(priors, weight=tiny_weight),
            KDEProposal(priors, weight=big_weight, scale_fits=L1steps),
        ]
        if GMMProposal.check_dependencies(warn=warn):
            plist.append(GMMProposal(priors, weight=big_weight, scale_fits=L1steps))
<<<<<<< HEAD
        if NormalizingFlowProposal.check_dependencies(warn=warn):
            plist.append(
                NormalizingFlowProposal(priors, weight=big_weight, scale_fits=L1steps)
            )
        plist.append(FisherMatrixProposal(priors, weight=big_weight))
=======
>>>>>>> 5d2ec5e2

    plist = remove_proposals_using_string(plist, string)
    return ProposalCycle(plist)


def remove_proposals_using_string(plist, string):
    mapping = dict(
        DE=DifferentialEvolutionProposal,
        AG=AdaptiveGaussianProposal,
        ST=StretchProposal,
        FG=FixedGaussianProposal,
        NF=NormalizingFlowProposal,
        KD=KDEProposal,
        GM=GMMProposal,
        PR=PriorProposal,
        UN=UniformProposal,
        FM=FisherMatrixProposal,
    )

    for element in string.split("no")[1:]:
        if element in mapping:
            plist = [p for p in plist if isinstance(p, mapping[element]) is False]
    return plist<|MERGE_RESOLUTION|>--- conflicted
+++ resolved
@@ -1198,14 +1198,11 @@
         ]
         if GMMProposal.check_dependencies(warn=warn):
             plist.append(GMMProposal(priors, weight=big_weight, scale_fits=L1steps))
-<<<<<<< HEAD
         if NormalizingFlowProposal.check_dependencies(warn=warn):
             plist.append(
                 NormalizingFlowProposal(priors, weight=big_weight, scale_fits=L1steps)
             )
         plist.append(FisherMatrixProposal(priors, weight=big_weight))
-=======
->>>>>>> 5d2ec5e2
 
     plist = remove_proposals_using_string(plist, string)
     return ProposalCycle(plist)
