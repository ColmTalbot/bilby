--- conflicted
+++ resolved
@@ -414,27 +414,16 @@
 
         Parameters
         ----------
-<<<<<<< HEAD
-        sorted_samples, unsorted_samples: array_like
-            Sorted and unsorted values of the samples. These should be of the same
-            shape and contain the same sample values, but in different orders
-        unsorted_loglikelihoods: array_like
-=======
         sorted_samples, unsorted_samples: array-like
             Sorted and unsorted values of the samples. These should be of the
             same shape and contain the same sample values, but in different
             orders
         unsorted_loglikelihoods: array-like
->>>>>>> 349d7f1a
             The loglikelihoods corresponding to the unsorted_samples
 
         Returns
         -------
-<<<<<<< HEAD
-        sorted_loglikelihoods: array_like
-=======
         sorted_loglikelihoods: array-like
->>>>>>> 349d7f1a
             The loglikelihoods reordered to match that of the sorted_samples
 
 
