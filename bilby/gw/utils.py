--- conflicted
+++ resolved
@@ -410,7 +410,6 @@
         return None
 
 
-<<<<<<< HEAD
 def get_gracedb(gracedb, outdir, duration, calibration, detectors):
     candidate = gracedb_to_json(gracedb, outdir)
     trigger_time = candidate['gpstime']
@@ -546,8 +545,6 @@
         process.communicate()
 
 
-
-=======
 def save_to_fits(posterior, outdir, label):
     """ Generate a fits file from a posterior array """
     from astropy.io import fits
@@ -623,5 +620,4 @@
     lon.set_ticks_visible(False)
     lat.set_ticks_visible(False)
 
-    fig.savefig('{}/{}_skymap.png'.format(result.outdir, result.label))
->>>>>>> 2c3451c9
+    fig.savefig('{}/{}_skymap.png'.format(result.outdir, result.label))