from __future__ import division, print_function, absolute_import

import os

import matplotlib.pyplot as plt
import numpy as np
from scipy.signal.windows import tukey
from scipy.interpolate import interp1d
import deepdish as dd

from . import utils as gwutils
from ..core import utils
from ..core.utils import logger
from .calibration import Recalibrate
from .series import CoupledTimeAndFrequencySeries

try:
    import gwpy
    import gwpy.signal
except ImportError:
    logger.warning("You do not have gwpy installed currently. You will "
                   " not be able to use some of the prebuilt functions.")


class InterferometerList(list):
    """ A list of Interferometer objects """

    def __init__(self, interferometers):
        """ Instantiate a InterferometerList

        The InterferometerList is a list of Interferometer objects, each
        object has the data used in evaluating the likelihood

        Parameters
        ----------
        interferometers: iterable
            The list of interferometers
        """

        list.__init__(self)
        if type(interferometers) == str:
            raise TypeError("Input must not be a string")
        for ifo in interferometers:
            if type(ifo) == str:
                ifo = get_empty_interferometer(ifo)
            if type(ifo) not in [Interferometer, TriangularInterferometer]:
                raise TypeError("Input list of interferometers are not all Interferometer objects")
            else:
                self.append(ifo)
        self._check_interferometers()

    def _check_interferometers(self):
        """ Check certain aspects of the set are the same """
        consistent_attributes = ['duration', 'start_time', 'sampling_frequency']
        for attribute in consistent_attributes:
            x = [getattr(interferometer.strain_data, attribute)
                 for interferometer in self]
            if not all(y == x[0] for y in x):
                raise ValueError("The {} of all interferometers are not the same".format(attribute))

    def set_strain_data_from_power_spectral_densities(self, sampling_frequency, duration, start_time=0):
        """ Set the `Interferometer.strain_data` from the power spectal densities of the detectors

        This uses the `interferometer.power_spectral_density` object to set
        the `strain_data` to a noise realization. See
        `bilby.gw.detector.InterferometerStrainData` for further information.

        Parameters
        ----------
        sampling_frequency: float
            The sampling frequency (in Hz)
        duration: float
            The data duration (in s)
        start_time: float
            The GPS start-time of the data

        """
        for interferometer in self:
            interferometer.set_strain_data_from_power_spectral_density(sampling_frequency=sampling_frequency,
                                                                       duration=duration,
                                                                       start_time=start_time)

    def inject_signal(self, parameters=None, injection_polarizations=None, waveform_generator=None):
        """ Inject a signal into noise in each of the three detectors.

        Parameters
        ----------
        parameters: dict
            Parameters of the injection.
        injection_polarizations: dict
           Polarizations of waveform to inject, output of
           `waveform_generator.frequency_domain_strain()`. If
           `waveform_generator` is also given, the injection_polarizations will
           be calculated directly and this argument can be ignored.
        waveform_generator: bilby.gw.waveform_generator.WaveformGenerator
            A WaveformGenerator instance using the source model to inject. If
            `injection_polarizations` is given, this will be ignored.

        Note
        ----------
        if your signal takes a substantial amount of time to generate, or
        you experience buggy behaviour. It is preferable to provide the
        injection_polarizations directly.

        Returns
        -------
        injection_polarizations: dict

        """
        if injection_polarizations is None:
            if waveform_generator is not None:
                injection_polarizations = \
                    waveform_generator.frequency_domain_strain(parameters)
            else:
                raise ValueError(
                    "inject_signal needs one of waveform_generator or "
                    "injection_polarizations.")

        all_injection_polarizations = list()
        for interferometer in self:
            all_injection_polarizations.append(
                interferometer.inject_signal(parameters=parameters, injection_polarizations=injection_polarizations))

        return all_injection_polarizations

    def save_data(self, outdir, label=None):
        """ Creates a save file for the data in plain text format

        Parameters
        ----------
        outdir: str
            The output directory in which the data is supposed to be saved
        label: str
            The string labelling the data
        """
        for interferometer in self:
            interferometer.save_data(outdir=outdir, label=label)

    def plot_data(self, signal=None, outdir='.', label=None):
        if utils.command_line_args.test:
            return

        fig = plt.figure()
        for ii, interferometer in enumerate(self):
            ax = fig.add_subplot(len(self) // 2, 2, ii + 1)
            ax.loglog(interferometer.frequency_array,
                      gwutils.asd_from_freq_series(freq_data=interferometer.frequency_domain_strain,
                                                   df=(interferometer.frequency_array[1] -
                                                       interferometer.frequency_array[0])),
                      color='C0', label=interferometer.name)
            ax.loglog(interferometer.frequency_array,
                      interferometer.amplitude_spectral_density_array,
                      color='C1', lw=0.5, label=interferometer.name + ' ASD')
            ax.grid('on')
            ax.set_ylabel(r'strain [strain/$\sqrt{\rm Hz}$]')
            ax.set_xlabel(r'frequency [Hz]')
            ax.set_xlim(20, 2000)
            ax.legend(loc='best')
        if signal is not None:
            ax.loglog(self.frequency_array,
                      gwutils.asd_from_freq_series(freq_data=signal,
                                                   df=(self.frequency_array[1] -
                                                       self.frequency_array[0])
                                                   ),
                      color='C2',
                      label='Signal')
        fig.tight_layout()
        if label is None:
            fig.savefig(
                '{}/frequency_domain_data.png'.format(outdir))
        else:
            fig.savefig(
                '{}/{}_frequency_domain_data.png'.format(
                    outdir, label))

    @property
    def number_of_interferometers(self):
        return len(self)

    @property
    def duration(self):
        return self[0].strain_data.duration

    @property
    def start_time(self):
        return self[0].strain_data.start_time

    @property
    def sampling_frequency(self):
        return self[0].strain_data.sampling_frequency

    @property
    def frequency_array(self):
        return self[0].strain_data.frequency_array

    def append(self, interferometer):
        if isinstance(interferometer, InterferometerList):
            super(InterferometerList, self).extend(interferometer)
        else:
            super(InterferometerList, self).append(interferometer)
        self._check_interferometers()

    def extend(self, interferometers):
        super(InterferometerList, self).extend(interferometers)
        self._check_interferometers()

    def insert(self, index, interferometer):
        super(InterferometerList, self).insert(index, interferometer)
        self._check_interferometers()

    def to_hdf5(self, outdir='outdir', label='ifo_list'):
        """ Saves the object to a hdf5 file

        Attributes
        ----------
        outdir: str, optional
            Output directory name of the file. Will be created if it does not exist yet.
        label: str, optional
            Output file name, is 'ifo_list' if not given otherwise
        """
        utils.check_directory_exists_and_if_not_mkdir('outdir')
        dd.io.save('./' + outdir + '/' + label + '.h5', self)

    @classmethod
    def from_hdf5(cls, path, label):
        """ Loads in an InterferometerList object from an hdf5 file

        Attributes
        ----------
        path: str
            Path to the hdf5 file.
        label: str
            Name of the hdf5 file without the .'h5'

        """
        res = dd.io.load('./' + path + '/' + label + '.h5')
        if res.__class__ == list:
            res = cls(res)
        if res.__class__ != cls:
            raise TypeError('The loaded object is not a InterferometerList')
        return res


class InterferometerStrainData(object):
    """ Strain data for an interferometer """

    def __init__(self, minimum_frequency=0, maximum_frequency=np.inf,
                 roll_off=0.2):
        """ Initiate an InterferometerStrainData object

        The initialised object contains no data, this should be added using one
        of the `set_from..` methods.

        Parameters
        ----------
        minimum_frequency: float
            Minimum frequency to analyse for detector. Default is 0.
        maximum_frequency: float
            Maximum frequency to analyse for detector. Default is infinity.
        roll_off: float
            The roll-off (in seconds) used in the Tukey window, default=0.2s.
            This corresponds to alpha * duration / 2 for scipy tukey window.

        """
        self.minimum_frequency = minimum_frequency
        self.maximum_frequency = maximum_frequency
        self.roll_off = roll_off
        self.window_factor = 1

        self._times_and_frequencies = CoupledTimeAndFrequencySeries()
        # self._set_time_and_frequency_array_parameters(None, None, None)

        self._frequency_domain_strain = None
        self._frequency_array = None
        self._time_domain_strain = None
        self._time_array = None

<<<<<<< HEAD
    def __eq__(self, other):
        if self.minimum_frequency == other.minimum_frequency \
                and self.maximum_frequency == other.maximum_frequency \
                and self.roll_off == other.roll_off \
                and self.window_factor == other.window_factor \
                and self.sampling_frequency == other.sampling_frequency \
                and self.duration == other.duration \
                and self.start_time == other.start_time \
                and np.array_equal(self.time_array, other.time_array) \
                and np.array_equal(self.frequency_array, other.frequency_array) \
                and np.array_equal(self.frequency_domain_strain, other.frequency_domain_strain) \
                and np.array_equal(self.time_domain_strain, other.time_domain_strain):
            return True
        return False

    @property
    def frequency_array(self):
        """ Frequencies of the data in Hz """
        if self._frequency_array is not None:
            return self._frequency_array
        else:
            self._calculate_frequency_array()
            return self._frequency_array

    @frequency_array.setter
    def frequency_array(self, frequency_array):
        self._frequency_array = frequency_array

    @property
    def time_array(self):
        """ Time of the data in seconds """
        if self._time_array is not None:
            return self._time_array
        else:
            self._calculate_time_array()
            return self._time_array

    @time_array.setter
    def time_array(self, time_array):
        self._time_array = time_array

    def _calculate_time_array(self):
        """ Calculate the time array """
        if (self.sampling_frequency is None) or (self.duration is None):
            raise ValueError(
                "You have not specified the sampling_frequency and duration")

        self.time_array = utils.create_time_series(
            sampling_frequency=self.sampling_frequency, duration=self.duration,
            starting_time=self.start_time)

    def _calculate_frequency_array(self):
        """ Calculate the frequency array """
        if (self.sampling_frequency is None) or (self.duration is None):
            raise ValueError(
                "You have not specified the sampling_frequency and duration")
        self.frequency_array = utils.create_frequency_series(
            sampling_frequency=self.sampling_frequency, duration=self.duration)

=======
>>>>>>> 784d0600
    def time_within_data(self, time):
        """ Check if time is within the data span

        Parameters
        ----------
        time: float
            The time to check

        Returns
        -------
        bool:
            A boolean stating whether the time is inside or outside the span

        """
        if time < self.start_time:
            logger.debug("Time is before the start_time")
            return False
        elif time > self.start_time + self.duration:
            logger.debug("Time is after the start_time + duration")
            return False
        else:
            return True

    @property
    def minimum_frequency(self):
        return self.__minimum_frequency

    @minimum_frequency.setter
    def minimum_frequency(self, minimum_frequency):
        self.__minimum_frequency = minimum_frequency

    @property
    def maximum_frequency(self):
        """ Force the maximum frequency be less than the Nyquist frequency """
        if self.sampling_frequency is not None:
            if 2 * self.__maximum_frequency > self.sampling_frequency:
                self.__maximum_frequency = self.sampling_frequency / 2.
        return self.__maximum_frequency

    @maximum_frequency.setter
    def maximum_frequency(self, maximum_frequency):
        self.__maximum_frequency = maximum_frequency

    @property
    def frequency_mask(self):
        """Masking array for limiting the frequency band.

        Returns
        -------
        array_like: An array of boolean values
        """
        return ((self.frequency_array > self.minimum_frequency) &
                (self.frequency_array < self.maximum_frequency))

    @property
    def alpha(self):
        return 2 * self.roll_off / self.duration

    def time_domain_window(self, roll_off=None, alpha=None):
        """
        Window function to apply to time domain data before FFTing.

        This defines self.window_factor as the power loss due to the windowing.
        See https://dcc.ligo.org/DocDB/0027/T040089/000/T040089-00.pdf

        Parameters
        ----------
        roll_off: float
            Rise time of window in seconds
        alpha: float
            Parameter to pass to tukey window, how much of segment falls
            into windowed part

        Return
        ------
        window: array
            Window function over time array
        """
        if roll_off is not None:
            self.roll_off = roll_off
        elif alpha is not None:
            self.roll_off = alpha * self.duration / 2
        window = tukey(len(self._time_domain_strain), alpha=self.alpha)
        self.window_factor = np.mean(window ** 2)
        return window

    @property
    def time_domain_strain(self):
        """ The time domain strain, in units of strain """
        if self._time_domain_strain is not None:
            return self._time_domain_strain
        elif self._frequency_domain_strain is not None:
            self._time_domain_strain = utils.infft(
                self.frequency_domain_strain, self.sampling_frequency)
            return self._time_domain_strain

        else:
            raise ValueError("time domain strain data not yet set")

    @property
    def frequency_domain_strain(self):
        """ Returns the frequency domain strain

        This is the frequency domain strain normalised to units of
        strain / Hz, obtained by a one-sided Fourier transform of the
        time domain data, divided by the sampling frequency.
        """
        if self._frequency_domain_strain is not None:
            return self._frequency_domain_strain * self.frequency_mask
        elif self._time_domain_strain is not None:
            logger.info("Generating frequency domain strain from given time "
                        "domain strain.")
            logger.info("Applying a tukey window with alpha={}, roll off={}".format(
                self.alpha, self.roll_off))
            # self.low_pass_filter()
            window = self.time_domain_window()
            self._frequency_domain_strain, self.frequency_array = utils.nfft(
                self._time_domain_strain * window, self.sampling_frequency)
            return self._frequency_domain_strain * self.frequency_mask
        else:
            raise ValueError("frequency domain strain data not yet set")

    @frequency_domain_strain.setter
    def frequency_domain_strain(self, frequency_domain_strain):
        if not len(self.frequency_array) == len(frequency_domain_strain):
            raise ValueError("The frequency_array and the set strain have different lengths")
        self._frequency_domain_strain = frequency_domain_strain

    def add_to_frequency_domain_strain(self, x):
        """Deprecated"""
        self._frequency_domain_strain += x

    def low_pass_filter(self, filter_freq=None):
        """ Low pass filter the data """

        if filter_freq is None:
            logger.debug(
                "Setting low pass filter_freq using given maximum frequency")
            filter_freq = self.maximum_frequency

        if 2 * filter_freq >= self.sampling_frequency:
            logger.info(
                "Low pass filter frequency of {}Hz requested, this is equal"
                " or greater than the Nyquist frequency so no filter applied"
                .format(filter_freq))
            return

        logger.debug("Applying low pass filter with filter frequency {}".format(filter_freq))
        bp = gwpy.signal.filter_design.lowpass(
            filter_freq, self.sampling_frequency)
        strain = gwpy.timeseries.TimeSeries(
            self.time_domain_strain, sample_rate=self.sampling_frequency)
        strain = strain.filter(bp, filtfilt=True)
        self._time_domain_strain = strain.value

    def create_power_spectral_density(self, fft_length, name='unknown', outdir=None):
        """ Use the time domain strain to generate a power spectral density

        This create a Tukey-windowed power spectral density and writes it to a
        PSD file.

        Parameters
        ----------
        fft_length: float
            Duration of the analysis segment.
        name: str
            The name of the detector, used in storing the PSD. Defaults to
            "unknown".
        outdir: str
            The output directory to write the PSD file too. If not given,
            the PSD will not be written to file.

        Returns
        -------
        frequency_array, psd : array_like
            The frequencies and power spectral density array

        """
        strain = gwpy.timeseries.TimeSeries(self.time_domain_strain, sample_rate=self.sampling_frequency)
        psd_alpha = 2 * self.roll_off / fft_length
        logger.info("Creating PSD with non-overlapping tukey window, alpha={}, roll off={}".format(
            psd_alpha, self.roll_off))
        psd = strain.psd(fftlength=fft_length, overlap=0, window=('tukey', psd_alpha))

        if outdir:
            psd_file = '{}/{}_PSD_{}_{}.txt'.format(outdir, name, self.start_time, self.duration)
            with open('{}'.format(psd_file), 'w+') as opened_file:
                for f, p in zip(psd.frequencies.value, psd.value):
                    opened_file.write('{} {}\n'.format(f, p))

        return psd.frequencies.value, psd.value

    def _infer_time_domain_dependence(
            self, start_time, sampling_frequency, duration, time_array):
        """ Helper function to figure out if the time_array, or
            sampling_frequency and duration where given
        """
        self._infer_dependence(domain='time', array=time_array, duration=duration,
                               sampling_frequency=sampling_frequency, start_time=start_time)

    def _infer_frequency_domain_dependence(
            self, start_time, sampling_frequency, duration, frequency_array):
        """ Helper function to figure out if the frequency_array, or
            sampling_frequency and duration where given
        """

        self._infer_dependence(domain='frequency', array=frequency_array,
                               duration=duration, sampling_frequency=sampling_frequency, start_time=start_time)

    def _infer_dependence(self, domain, array, duration, sampling_frequency, start_time):
        if (sampling_frequency is not None) and (duration is not None):
            if array is not None:
                raise ValueError(
                    "You have given the sampling_frequency, duration, and "
                    "an array")
            pass
        elif array is not None:
            if domain == 'time':
                self.time_array = array
            elif domain == 'frequency':
                self.frequency_array = array
            return
        elif sampling_frequency is None or duration is None:
            raise ValueError(
                "You must provide both sampling_frequency and duration")
        else:
            raise ValueError(
                "Insufficient information given to set arrays")
        self._set_time_and_frequency_array_parameters(duration=duration,
                                                      sampling_frequency=sampling_frequency,
                                                      start_time=start_time)

    def set_from_time_domain_strain(
            self, time_domain_strain, sampling_frequency=None, duration=None,
            start_time=0, time_array=None):
        """ Set the strain data from a time domain strain array

        This sets the time_domain_strain attribute, the frequency_domain_strain
        is automatically calculated after a low-pass filter and Tukey window
        is applied.

        Parameters
        ----------
        time_domain_strain: array_like
            An array of the time domain strain.
        sampling_frequency: float
            The sampling frequency (in Hz).
        duration: float
            The data duration (in s).
        start_time: float
            The GPS start-time of the data.
        time_array: array_like
            The array of times, if sampling_frequency and duration not
            given.

        """
        self._infer_time_domain_dependence(start_time=start_time,
                                           sampling_frequency=sampling_frequency,
                                           duration=duration,
                                           time_array=time_array)

        logger.debug('Setting data using provided time_domain_strain')
        if np.shape(time_domain_strain) == np.shape(self.time_array):
            self._time_domain_strain = time_domain_strain
            self._frequency_domain_strain = None
        else:
            raise ValueError("Data times do not match time array")

    def set_from_gwpy_timeseries(self, time_series):
        """ Set the strain data from a gwpy TimeSeries

        This sets the time_domain_strain attribute, the frequency_domain_strain
        is automatically calculated after a low-pass filter and Tukey window
        is applied.

        Parameters
        ----------
        time_series: gwpy.timeseries.timeseries.TimeSeries

        """
        logger.debug('Setting data using provided gwpy TimeSeries object')
        if type(time_series) != gwpy.timeseries.TimeSeries:
            raise ValueError("Input time_series is not a gwpy TimeSeries")
        self._set_time_and_frequency_array_parameters(duration=time_series.duration.value,
                                                      sampling_frequency=time_series.sample_rate.value,
                                                      start_time=time_series.epoch.value)
        self._time_domain_strain = time_series.value
        self._frequency_domain_strain = None

    def set_from_open_data(
            self, name, start_time, duration=4, outdir='outdir', cache=True,
            **kwargs):
        """ Set the strain data from open LOSC data

        This sets the time_domain_strain attribute, the frequency_domain_strain
        is automatically calculated after a low-pass filter and Tukey window
        is applied.

        Parameters
        ----------
        name: str
            Detector name, e.g., 'H1'.
        start_time: float
            Start GPS time of segment.
        duration: float, optional
            The total time (in seconds) to analyse. Defaults to 4s.
        outdir: str
            Directory where the psd files are saved
        cache: bool, optional
            Whether or not to store/use the acquired data.
        **kwargs:
            All keyword arguments are passed to
            `gwpy.timeseries.TimeSeries.fetch_open_data()`.

        """

        timeseries = gwutils.get_open_strain_data(
            name, start_time, start_time + duration, outdir=outdir, cache=cache,
            **kwargs)

        self.set_from_gwpy_timeseries(timeseries)

    def set_from_csv(self, filename):
        """ Set the strain data from a csv file

        Parameters
        ----------
        filename: str
            The path to the file to read in

        """
        timeseries = gwpy.timeseries.TimeSeries.read(filename, format='csv')
        self.set_from_gwpy_timeseries(timeseries)

    def set_from_frequency_domain_strain(
            self, frequency_domain_strain, sampling_frequency=None,
            duration=None, start_time=0, frequency_array=None):
        """ Set the `frequency_domain_strain` from a numpy array

        Parameters
        ----------
        frequency_domain_strain: array_like
            The data to set.
        sampling_frequency: float
            The sampling frequency (in Hz).
        duration: float
            The data duration (in s).
        start_time: float
            The GPS start-time of the data.
        frequency_array: array_like
            The array of frequencies, if sampling_frequency and duration not
            given.

        """

        self._infer_frequency_domain_dependence(start_time=start_time,
                                                sampling_frequency=sampling_frequency,
                                                duration=duration,
                                                frequency_array=frequency_array)

        logger.debug('Setting data using provided frequency_domain_strain')
        if np.shape(frequency_domain_strain) == np.shape(self.frequency_array):
            self._frequency_domain_strain = frequency_domain_strain
            self.window_factor = 1
        else:
            raise ValueError("Data frequencies do not match frequency_array")

    def set_from_power_spectral_density(
            self, power_spectral_density, sampling_frequency, duration,
            start_time=0):
        """ Set the `frequency_domain_strain` by generating a noise realisation

        Parameters
        ----------
        power_spectral_density: bilby.gw.detector.PowerSpectralDensity
            A PowerSpectralDensity object used to generate the data
        sampling_frequency: float
            The sampling frequency (in Hz)
        duration: float
            The data duration (in s)
        start_time: float
            The GPS start-time of the data

        """

        self._set_time_and_frequency_array_parameters(duration=duration,
                                                      sampling_frequency=sampling_frequency,
                                                      start_time=start_time)

        logger.debug(
            'Setting data using noise realization from provided'
            'power_spectal_density')
        frequency_domain_strain, frequency_array = \
            power_spectral_density.get_noise_realisation(
                self.sampling_frequency, self.duration)

        if np.array_equal(frequency_array, self.frequency_array):
            self._frequency_domain_strain = frequency_domain_strain
        else:
            raise ValueError("Data frequencies do not match frequency_array")

    def set_from_zero_noise(self, sampling_frequency, duration, start_time=0):
        """ Set the `frequency_domain_strain` to zero noise

        Parameters
        ----------
        sampling_frequency: float
            The sampling frequency (in Hz)
        duration: float
            The data duration (in s)
        start_time: float
            The GPS start-time of the data

        """

        self._set_time_and_frequency_array_parameters(duration=duration,
                                                      sampling_frequency=sampling_frequency,
                                                      start_time=start_time)

        logger.debug('Setting zero noise data')
        self._frequency_domain_strain = np.zeros_like(self.frequency_array,
                                                      dtype=np.complex)

    def set_from_frame_file(
            self, frame_file, sampling_frequency, duration, start_time=0,
            channel=None, buffer_time=1):
        """ Set the `frequency_domain_strain` from a frame fiile

        Parameters
        ----------
        frame_file: str
            File from which to load data.
        channel: str
            Channel to read from frame.
        sampling_frequency: float
            The sampling frequency (in Hz)
        duration: float
            The data duration (in s)
        start_time: float
            The GPS start-time of the data
        buffer_time: float
            Read in data with `start_time-buffer_time` and
            `start_time+duration+buffer_time`

        """

        self._set_time_and_frequency_array_parameters(duration=duration,
                                                      sampling_frequency=sampling_frequency,
                                                      start_time=start_time)

        logger.info('Reading data from frame')
        strain = gwutils.read_frame_file(
            frame_file, start_time=start_time, end_time=start_time + duration,
            buffer_time=buffer_time, channel=channel,
            resample=sampling_frequency)

        self.set_from_gwpy_timeseries(strain)

    def _set_time_and_frequency_array_parameters(self, duration, sampling_frequency, start_time):
        self._times_and_frequencies = CoupledTimeAndFrequencySeries(duration=duration,
                                                                    sampling_frequency=sampling_frequency,
                                                                    start_time=start_time)

    @property
    def sampling_frequency(self):
        return self._times_and_frequencies.sampling_frequency

    @sampling_frequency.setter
    def sampling_frequency(self, sampling_frequency):
        self._times_and_frequencies.sampling_frequency = sampling_frequency

    @property
    def duration(self):
        return self._times_and_frequencies.duration

    @duration.setter
    def duration(self, duration):
        self._times_and_frequencies.duration = duration

    @property
    def start_time(self):
        return self._times_and_frequencies.start_time

    @start_time.setter
    def start_time(self, start_time):
        self._times_and_frequencies.start_time = start_time

    @property
    def frequency_array(self):
        """ Frequencies of the data in Hz """
        return self._times_and_frequencies.frequency_array

    @frequency_array.setter
    def frequency_array(self, frequency_array):
        self._times_and_frequencies.frequency_array = frequency_array

    @property
    def time_array(self):
        """ Time of the data in seconds """
        return self._times_and_frequencies.time_array

    @time_array.setter
    def time_array(self, time_array):
        self._times_and_frequencies.time_array = time_array


class Interferometer(object):
    """Class for the Interferometer """

    def __init__(self, name, power_spectral_density, minimum_frequency, maximum_frequency,
                 length, latitude, longitude, elevation, xarm_azimuth, yarm_azimuth,
                 xarm_tilt=0., yarm_tilt=0., calibration_model=Recalibrate()):
        """
        Instantiate an Interferometer object.

        Parameters
        ----------
        name: str
            Interferometer name, e.g., H1.
        power_spectral_density: PowerSpectralDensity
            Power spectral density determining the sensitivity of the detector.
        minimum_frequency: float
            Minimum frequency to analyse for detector.
        maximum_frequency: float
            Maximum frequency to analyse for detector.
        length: float
            Length of the interferometer in km.
        latitude: float
            Latitude North in degrees (South is negative).
        longitude: float
            Longitude East in degrees (West is negative).
        elevation: float
            Height above surface in metres.
        xarm_azimuth: float
            Orientation of the x arm in degrees North of East.
        yarm_azimuth: float
            Orientation of the y arm in degrees North of East.
        xarm_tilt: float, optional
            Tilt of the x arm in radians above the horizontal defined by
            ellipsoid earth model in LIGO-T980044-08.
        yarm_tilt: float, optional
            Tilt of the y arm in radians above the horizontal.
        calibration_model: Recalibration
            Calibration model, this applies the calibration correction to the
            template, the default model applies no correction.
        """
        self.__x_updated = False
        self.__y_updated = False
        self.__vertex_updated = False
        self.__detector_tensor_updated = False

        self.name = name
        self.length = length
        self.latitude = latitude
        self.longitude = longitude
        self.elevation = elevation
        self.xarm_azimuth = xarm_azimuth
        self.yarm_azimuth = yarm_azimuth
        self.xarm_tilt = xarm_tilt
        self.yarm_tilt = yarm_tilt
        self.power_spectral_density = power_spectral_density
        self.calibration_model = calibration_model
        self._strain_data = InterferometerStrainData(
            minimum_frequency=minimum_frequency,
            maximum_frequency=maximum_frequency)

    def __eq__(self, other):
        if self.name == other.name and \
                self.length == other.length and \
                self.latitude == other.latitude and \
                self.longitude == other.longitude and \
                self.elevation == other.elevation and \
                self.xarm_azimuth == other.xarm_azimuth and \
                self.xarm_tilt == other.xarm_tilt and \
                self.yarm_azimuth == other.yarm_azimuth and \
                self.yarm_tilt == other.yarm_tilt and \
                self.power_spectral_density.__eq__(other.power_spectral_density) and \
                self.calibration_model == other.calibration_model and \
                self.strain_data == other.strain_data:
            return True
        return False

    def __repr__(self):
        return self.__class__.__name__ + '(name=\'{}\', power_spectral_density={}, minimum_frequency={}, ' \
                                         'maximum_frequency={}, length={}, latitude={}, longitude={}, elevation={}, ' \
                                         'xarm_azimuth={}, yarm_azimuth={}, xarm_tilt={}, yarm_tilt={})' \
            .format(self.name, self.power_spectral_density, float(self.minimum_frequency),
                    float(self.maximum_frequency), float(self.length), float(self.latitude), float(self.longitude),
                    float(self.elevation), float(self.xarm_azimuth), float(self.yarm_azimuth), float(self.xarm_tilt),
                    float(self.yarm_tilt))

    @property
    def minimum_frequency(self):
        return self.strain_data.minimum_frequency

    @minimum_frequency.setter
    def minimum_frequency(self, minimum_frequency):
        self._strain_data.minimum_frequency = minimum_frequency

    @property
    def maximum_frequency(self):
        return self.strain_data.maximum_frequency

    @maximum_frequency.setter
    def maximum_frequency(self, maximum_frequency):
        self._strain_data.maximum_frequency = maximum_frequency

    @property
    def strain_data(self):
        """ A bilby.gw.detector.InterferometerStrainData instance """
        return self._strain_data

    @strain_data.setter
    def strain_data(self, strain_data):
        """ Set the strain_data

        This sets the Interferometer.strain_data equal to the provided
        strain_data. This will override the minimum_frequency and
        maximum_frequency of the provided strain_data object with those of
        the Interferometer object.
        """
        strain_data.minimum_frequency = self.minimum_frequency
        strain_data.maximum_frequency = self.maximum_frequency

        self._strain_data = strain_data

    def set_strain_data_from_frequency_domain_strain(
            self, frequency_domain_strain, sampling_frequency=None,
            duration=None, start_time=0, frequency_array=None):
        """ Set the `Interferometer.strain_data` from a numpy array

        Parameters
        ----------
        frequency_domain_strain: array_like
            The data to set.
        sampling_frequency: float
            The sampling frequency (in Hz).
        duration: float
            The data duration (in s).
        start_time: float
            The GPS start-time of the data.
        frequency_array: array_like
            The array of frequencies, if sampling_frequency and duration not
            given.

        """
        self.strain_data.set_from_frequency_domain_strain(
            frequency_domain_strain=frequency_domain_strain,
            sampling_frequency=sampling_frequency, duration=duration,
            start_time=start_time, frequency_array=frequency_array)

    def set_strain_data_from_power_spectral_density(
            self, sampling_frequency, duration, start_time=0):
        """ Set the `Interferometer.strain_data` from a power spectal density

        This uses the `interferometer.power_spectral_density` object to set
        the `strain_data` to a noise realization. See
        `bilby.gw.detector.InterferometerStrainData` for further information.

        Parameters
        ----------
        sampling_frequency: float
            The sampling frequency (in Hz)
        duration: float
            The data duration (in s)
        start_time: float
            The GPS start-time of the data

        """
        self.strain_data.set_from_power_spectral_density(
            self.power_spectral_density, sampling_frequency=sampling_frequency,
            duration=duration, start_time=start_time)

    def set_strain_data_from_frame_file(
            self, frame_file, sampling_frequency, duration, start_time=0,
            channel=None, buffer_time=1):
        """ Set the `Interferometer.strain_data` from a frame file

        Parameters
        ----------
        frame_file: str
            File from which to load data.
        channel: str
            Channel to read from frame.
        sampling_frequency: float
            The sampling frequency (in Hz)
        duration: float
            The data duration (in s)
        start_time: float
            The GPS start-time of the data
        buffer_time: float
            Read in data with `start_time-buffer_time` and
            `start_time+duration+buffer_time`

        """
        self.strain_data.set_from_frame_file(
            frame_file=frame_file, sampling_frequency=sampling_frequency,
            duration=duration, start_time=start_time,
            channel=channel, buffer_time=buffer_time)

    def set_strain_data_from_csv(self, filename):
        """ Set the `Interferometer.strain_data` from a csv file

        Parameters
        ----------
        filename: str
            The path to the file to read in

        """
        self.strain_data.set_from_csv(filename)

    def set_strain_data_from_zero_noise(
            self, sampling_frequency, duration, start_time=0):
        """ Set the `Interferometer.strain_data` to zero noise

        Parameters
        ----------
        sampling_frequency: float
            The sampling frequency (in Hz)
        duration: float
            The data duration (in s)
        start_time: float
            The GPS start-time of the data

        """

        self.strain_data.set_from_zero_noise(
            sampling_frequency=sampling_frequency, duration=duration,
            start_time=start_time)

    @property
    def latitude(self):
        """ Saves latitude in rad internally. Updates related quantities if set to a different value.

        Returns
        -------
        float: The latitude position of the detector in degree
        """
        return self.__latitude * 180 / np.pi

    @latitude.setter
    def latitude(self, latitude):
        self.__latitude = latitude * np.pi / 180
        self.__x_updated = False
        self.__y_updated = False
        self.__vertex_updated = False

    @property
    def longitude(self):
        """ Saves longitude in rad internally. Updates related quantities if set to a different value.

        Returns
        -------
        float: The longitude position of the detector in degree
        """
        return self.__longitude * 180 / np.pi

    @longitude.setter
    def longitude(self, longitude):
        self.__longitude = longitude * np.pi / 180
        self.__x_updated = False
        self.__y_updated = False
        self.__vertex_updated = False

    @property
    def elevation(self):
        """ Updates related quantities if set to a different values.

        Returns
        -------
        float: The height about the surface in meters
        """
        return self.__elevation

    @elevation.setter
    def elevation(self, elevation):
        self.__elevation = elevation
        self.__vertex_updated = False

    @property
    def xarm_azimuth(self):
        """ Saves the x-arm azimuth in rad internally. Updates related quantities if set to a different values.

        Returns
        -------
        float: The x-arm azimuth in degrees.

        """
        return self.__xarm_azimuth * 180 / np.pi

    @xarm_azimuth.setter
    def xarm_azimuth(self, xarm_azimuth):
        self.__xarm_azimuth = xarm_azimuth * np.pi / 180
        self.__x_updated = False

    @property
    def yarm_azimuth(self):
        """ Saves the y-arm azimuth in rad internally. Updates related quantities if set to a different values.

        Returns
        -------
        float: The y-arm azimuth in degrees.

        """
        return self.__yarm_azimuth * 180 / np.pi

    @yarm_azimuth.setter
    def yarm_azimuth(self, yarm_azimuth):
        self.__yarm_azimuth = yarm_azimuth * np.pi / 180
        self.__y_updated = False

    @property
    def xarm_tilt(self):
        """ Updates related quantities if set to a different values.

        Returns
        -------
        float: The x-arm tilt in radians.

        """
        return self.__xarm_tilt

    @xarm_tilt.setter
    def xarm_tilt(self, xarm_tilt):
        self.__xarm_tilt = xarm_tilt
        self.__x_updated = False

    @property
    def yarm_tilt(self):
        """ Updates related quantities if set to a different values.

        Returns
        -------
        float: The y-arm tilt in radians.

        """
        return self.__yarm_tilt

    @yarm_tilt.setter
    def yarm_tilt(self, yarm_tilt):
        self.__yarm_tilt = yarm_tilt
        self.__y_updated = False

    @property
    def vertex(self):
        """ Position of the IFO vertex in geocentric coordinates in meters.

        Is automatically updated if related quantities are modified.

        Returns
        -------
        array_like: A 3D array representation of the vertex
        """
        if not self.__vertex_updated:
            self.__vertex = gwutils.get_vertex_position_geocentric(self.__latitude, self.__longitude,
                                                                   self.elevation)
            self.__vertex_updated = True
        return self.__vertex

    @property
    def x(self):
        """ A unit vector along the x-arm

        Is automatically updated if related quantities are modified.

        Returns
        -------
        array_like: A 3D array representation of a unit vector along the x-arm

        """
        if not self.__x_updated:
            self.__x = self.unit_vector_along_arm('x')
            self.__x_updated = True
            self.__detector_tensor_updated = False
        return self.__x

    @property
    def y(self):
        """ A unit vector along the y-arm

        Is automatically updated if related quantities are modified.

        Returns
        -------
        array_like: A 3D array representation of a unit vector along the y-arm

        """
        if not self.__y_updated:
            self.__y = self.unit_vector_along_arm('y')
            self.__y_updated = True
            self.__detector_tensor_updated = False
        return self.__y

    @property
    def detector_tensor(self):
        """
        Calculate the detector tensor from the unit vectors along each arm of the detector.

        See Eq. B6 of arXiv:gr-qc/0008066

        Is automatically updated if related quantities are modified.

        Returns
        -------
        array_like: A 3x3 array representation of the detector tensor

        """
        if not self.__x_updated or not self.__y_updated:
            _, _ = self.x, self.y  # noqa
        if not self.__detector_tensor_updated:
            self.__detector_tensor = 0.5 * (np.einsum('i,j->ij', self.x, self.x) - np.einsum('i,j->ij', self.y, self.y))
            self.__detector_tensor_updated = True
        return self.__detector_tensor

    def antenna_response(self, ra, dec, time, psi, mode):
        """
        Calculate the antenna response function for a given sky location

        See Nishizawa et al. (2009) arXiv:0903.0528 for definitions of the polarisation tensors.
        [u, v, w] represent the Earth-frame
        [m, n, omega] represent the wave-frame
        Note: there is a typo in the definition of the wave-frame in Nishizawa et al.

        Parameters
        -------
        ra: float
            right ascension in radians
        dec: float
            declination in radians
        time: float
            geocentric GPS time
        psi: float
            binary polarisation angle counter-clockwise about the direction of propagation
        mode: str
            polarisation mode (e.g. 'plus', 'cross')

        Returns
        -------
        array_like: A 3x3 array representation of the antenna response for the specified mode

        """
        polarization_tensor = gwutils.get_polarization_tensor(ra, dec, time, psi, mode)
        return np.einsum('ij,ij->', self.detector_tensor, polarization_tensor)

    def get_detector_response(self, waveform_polarizations, parameters):
        """ Get the detector response for a particular waveform

        Parameters
        -------
        waveform_polarizations: dict
            polarizations of the waveform
        parameters: dict
            parameters describing position and time of arrival of the signal

        Returns
        -------
        array_like: A 3x3 array representation of the detector response (signal observed in the interferometer)
        """
        signal = {}
        for mode in waveform_polarizations.keys():
            det_response = self.antenna_response(
                parameters['ra'],
                parameters['dec'],
                parameters['geocent_time'],
                parameters['psi'], mode)

            signal[mode] = waveform_polarizations[mode] * det_response
        signal_ifo = sum(signal.values())

        signal_ifo *= self.strain_data.frequency_mask

        time_shift = self.time_delay_from_geocenter(
            parameters['ra'],
            parameters['dec'],
            self.strain_data.start_time)
        dt = parameters['geocent_time'] + time_shift - self.strain_data.start_time

        signal_ifo = signal_ifo * np.exp(
            -1j * 2 * np.pi * dt * self.frequency_array)

        signal_ifo *= self.calibration_model.get_calibration_factor(
            self.frequency_array, prefix='recalib_{}_'.format(self.name), **parameters)

        return signal_ifo

    def inject_signal(self, parameters=None, injection_polarizations=None,
                      waveform_generator=None):
        """ Inject a signal into noise

        Parameters
        ----------
        parameters: dict
            Parameters of the injection.
        injection_polarizations: dict
           Polarizations of waveform to inject, output of
           `waveform_generator.frequency_domain_strain()`. If
           `waveform_generator` is also given, the injection_polarizations will
           be calculated directly and this argument can be ignored.
        waveform_generator: bilby.gw.waveform_generator
            A WaveformGenerator instance using the source model to inject. If
            `injection_polarizations` is given, this will be ignored.

        Note
        -------
        if your signal takes a substantial amount of time to generate, or
        you experience buggy behaviour. It is preferable to provide the
        injection_polarizations directly.

        Returns
        -------
        injection_polarizations: dict

        """

        if injection_polarizations is None:
            if waveform_generator is not None:
                injection_polarizations = \
                    waveform_generator.frequency_domain_strain(parameters)
            else:
                raise ValueError(
                    "inject_signal needs one of waveform_generator or "
                    "injection_polarizations.")

            if injection_polarizations is None:
                raise ValueError(
                    'Trying to inject signal which is None. The most likely cause'
                    ' is that waveform_generator.frequency_domain_strain returned'
                    ' None. This can be caused if, e.g., mass_2 > mass_1.')

        if not self.strain_data.time_within_data(parameters['geocent_time']):
            logger.warning(
                'Injecting signal outside segment, start_time={}, merger time={}.'
                .format(self.strain_data.start_time, parameters['geocent_time']))

        signal_ifo = self.get_detector_response(injection_polarizations, parameters)
        if np.shape(self.frequency_domain_strain).__eq__(np.shape(signal_ifo)):
            self.strain_data.frequency_domain_strain = \
                signal_ifo + self.strain_data.frequency_domain_strain
        else:
            logger.info('Injecting into zero noise.')
            self.set_strain_data_from_frequency_domain_strain(
                signal_ifo,
                sampling_frequency=self.strain_data.sampling_frequency,
                duration=self.strain_data.duration,
                start_time=self.strain_data.start_time)
        opt_snr = np.sqrt(self.optimal_snr_squared(signal=signal_ifo).real)
        mf_snr = np.sqrt(self.matched_filter_snr_squared(signal=signal_ifo).real)

        logger.info("Injected signal in {}:".format(self.name))
        logger.info("  optimal SNR = {:.2f}".format(opt_snr))
        logger.info("  matched filter SNR = {:.2f}".format(mf_snr))
        for key in parameters:
            logger.info('  {} = {}'.format(key, parameters[key]))

        return injection_polarizations

    def unit_vector_along_arm(self, arm):
        """
        Calculate the unit vector pointing along the specified arm in cartesian Earth-based coordinates.

        See Eqs. B14-B17 in arXiv:gr-qc/0008066

        Parameters
        -------
        arm: str
            'x' or 'y' (arm of the detector)

        Returns
        -------
        array_like: 3D unit vector along arm in cartesian Earth-based coordinates

        Raises
        -------
        ValueError: If arm is neither 'x' nor 'y'

        """
        if arm == 'x':
            return self.__calculate_arm(self.__xarm_tilt, self.__xarm_azimuth)
        elif arm == 'y':
            return self.__calculate_arm(self.__yarm_tilt, self.__yarm_azimuth)
        else:
            raise ValueError("Arm must either be 'x' or 'y'.")

    def __calculate_arm(self, arm_tilt, arm_azimuth):
        e_long = np.array([-np.sin(self.__longitude), np.cos(self.__longitude), 0])
        e_lat = np.array([-np.sin(self.__latitude) * np.cos(self.__longitude),
                          -np.sin(self.__latitude) * np.sin(self.__longitude), np.cos(self.__latitude)])
        e_h = np.array([np.cos(self.__latitude) * np.cos(self.__longitude),
                        np.cos(self.__latitude) * np.sin(self.__longitude), np.sin(self.__latitude)])

        return (np.cos(arm_tilt) * np.cos(arm_azimuth) * e_long +
                np.cos(arm_tilt) * np.sin(arm_azimuth) * e_lat +
                np.sin(arm_tilt) * e_h)

    @property
    def amplitude_spectral_density_array(self):
        """ Returns the amplitude spectral density (ASD) given we know a power spectral denstiy (PSD)

        Returns
        -------
        array_like: An array representation of the ASD

        """
        return self.power_spectral_density_array ** 0.5

    @property
    def power_spectral_density_array(self):
        """ Returns the power spectral density (PSD)

        This accounts for whether the data in the interferometer has been windowed.

        Returns
        -------
        array_like: An array representation of the PSD

        """
        return (self.power_spectral_density.power_spectral_density_interpolated(self.frequency_array) *
                self.strain_data.window_factor)

    @property
    def frequency_array(self):
        return self.strain_data.frequency_array

    @property
    def frequency_mask(self):
        return self.strain_data.frequency_mask

    @property
    def frequency_domain_strain(self):
        """ The frequency domain strain in units of strain / Hz """
        return self.strain_data.frequency_domain_strain

    @property
    def time_domain_strain(self):
        """ The time domain strain in units of s """
        return self.strain_data.time_domain_strain

    @property
    def time_array(self):
        return self.strain_data.time_array

    def time_delay_from_geocenter(self, ra, dec, time):
        """
        Calculate the time delay from the geocenter for the interferometer.

        Use the time delay function from utils.

        Parameters
        -------
        ra: float
            right ascension of source in radians
        dec: float
            declination of source in radians
        time: float
            GPS time

        Returns
        -------
        float: The time delay from geocenter in seconds
        """
        return gwutils.time_delay_geocentric(self.vertex, np.array([0, 0, 0]), ra, dec, time)

    def vertex_position_geocentric(self):
        """
        Calculate the position of the IFO vertex in geocentric coordinates in meters.

        Based on arXiv:gr-qc/0008066 Eqs. B11-B13 except for the typo in the definition of the local radius.
        See Section 2.1 of LIGO-T980044-10 for the correct expression

        Returns
        -------
        array_like: A 3D array representation of the vertex
        """
        return gwutils.get_vertex_position_geocentric(self.__latitude, self.__longitude, self.__elevation)

    def optimal_snr_squared(self, signal):
        """

        Parameters
        ----------
        signal: array_like
            Array containing the signal

        Returns
        -------
        float: The optimal signal to noise ratio possible squared
        """
        return gwutils.optimal_snr_squared(signal=signal,
                                           power_spectral_density=self.power_spectral_density_array,
                                           duration=self.strain_data.duration)

    def matched_filter_snr_squared(self, signal):
        """

        Parameters
        ----------
        signal: array_like
            Array containing the signal

        Returns
        -------
        float: The matched filter signal to noise ratio squared

        """
        return gwutils.matched_filter_snr_squared(signal=signal,
                                                  frequency_domain_strain=self.frequency_domain_strain,
                                                  power_spectral_density=self.power_spectral_density_array,
                                                  duration=self.strain_data.duration)

    @property
    def whitened_frequency_domain_strain(self):
        """ Calculates the whitened data by dividing data by the amplitude spectral density

        Returns
        -------
        array_like: The whitened data
        """
        return self.strain_data.frequency_domain_strain / self.amplitude_spectral_density_array

    def save_data(self, outdir, label=None):
        """ Creates a save file for the data in plain text format

        Parameters
        ----------
        outdir: str
            The output directory in which the data is supposed to be saved
        label: str
            The name of the output files
        """
        np.savetxt('{}/{}_frequency_domain_data.dat'.format(outdir, self.name),
                   np.array(
                       [self.frequency_array,
                        self.frequency_domain_strain.real,
                        self.frequency_domain_strain.imag]).T,
                   header='f real_h(f) imag_h(f)')
        if label is None:
            filename = '{}/{}_psd.dat'.format(outdir, self.name)
        else:
            filename = '{}/{}_{}_psd.dat'.format(outdir, self.name, label)
        np.savetxt(filename,
                   np.array(
                       [self.frequency_array,
                        self.amplitude_spectral_density_array]).T,
                   header='f h(f)')

    def plot_data(self, signal=None, outdir='.', label=None):
        if utils.command_line_args.test:
            return

        fig, ax = plt.subplots()
        ax.loglog(self.frequency_array,
                  gwutils.asd_from_freq_series(freq_data=self.frequency_domain_strain,
                                               df=(self.frequency_array[1] - self.frequency_array[0])),
                  color='C0', label=self.name)
        ax.loglog(self.frequency_array,
                  self.amplitude_spectral_density_array,
                  color='C1', lw=0.5, label=self.name + ' ASD')
        if signal is not None:
            ax.loglog(self.frequency_array,
                      gwutils.asd_from_freq_series(freq_data=signal,
                                                   df=(self.frequency_array[1] - self.frequency_array[0])),
                      color='C2',
                      label='Signal')
        ax.grid('on')
        ax.set_ylabel(r'strain [strain/$\sqrt{\rm Hz}$]')
        ax.set_xlabel(r'frequency [Hz]')
        ax.set_xlim(20, 2000)
        ax.legend(loc='best')
        if label is None:
            fig.savefig(
                '{}/{}_frequency_domain_data.png'.format(outdir, self.name))
        else:
            fig.savefig(
                '{}/{}_{}_frequency_domain_data.png'.format(
                    outdir, self.name, label))

    def plot_time_domain_data(
            self, outdir='.', label=None, bandpass_frequencies=(50, 250),
            notches=None, start_end=None, t0=None):
        """ Plots the strain data in the time domain

        Parameters
        ----------
        outdir, label: str
            Used in setting the saved filename.
        bandpass: tuple, optional
            A tuple of the (low, high) frequencies to use when bandpassing the
            data, if None no bandpass is applied.
        notches: list, optional
            A list of frequencies specifying any lines to notch
        start_end: tuple
            A tuple of the (start, end) range of GPS times to plot
        t0: float
            If given, the reference time to subtract from the time series before
            plotting.

        """

        # We use the gwpy timeseries to perform bandpass and notching
        if notches is None:
            notches = list()
        timeseries = gwpy.timeseries.TimeSeries(
            data=self.time_domain_strain, times=self.time_array)
        zpks = []
        if bandpass_frequencies is not None:
            zpks.append(gwpy.signal.filter_design.bandpass(
                bandpass_frequencies[0], bandpass_frequencies[1],
                self.strain_data.sampling_frequency))
        if notches is not None:
            for line in notches:
                zpks.append(gwpy.signal.filter_design.notch(
                    line, self.strain_data.sampling_frequency))
        if len(zpks) > 0:
            zpk = gwpy.signal.filter_design.concatenate_zpks(*zpks)
            strain = timeseries.filter(zpk, filtfilt=True)
        else:
            strain = timeseries

        fig, ax = plt.subplots()

        if t0:
            x = self.time_array - t0
            xlabel = 'GPS time [s] - {}'.format(t0)
        else:
            x = self.time_array
            xlabel = 'GPS time [s]'

        ax.plot(x, strain)
        ax.set_xlabel(xlabel)
        ax.set_ylabel('Strain')

        if start_end is not None:
            ax.set_xlim(*start_end)

        fig.tight_layout()

        if label is None:
            fig.savefig(
                '{}/{}_time_domain_data.png'.format(outdir, self.name))
        else:
            fig.savefig(
                '{}/{}_{}_time_domain_data.png'.format(outdir, self.name, label))

    def to_hdf5(self, outdir='outdir', label=None):
        """ Saves the object to a hdf5 file

        Attributes
        ----------
        outdir: str, optional
            Output directory name of the file. Will be created if it does not exist yet.
        label: str, optional
            Output file name, is self.name if not given otherwise
        """
        if label is None:
            label = self.name
        utils.check_directory_exists_and_if_not_mkdir('outdir')
        dd.io.save('./' + outdir + '/' + label + '.h5', self)

    @classmethod
    def from_hdf5(cls, path, label):
        """ Loads in an Interferometer object from an hdf5 file

        Attributes
        ----------
        path: str
            Path to the hdf5 file.
        label: str
            Name of the hdf5 file without the .'h5'

        """
        res = dd.io.load('./' + path + '/' + label + '.h5')
        if res.__class__ != cls:
            raise TypeError('The loaded object is not a InterferometerList')
        return res


class TriangularInterferometer(InterferometerList):

    def __init__(self, name, power_spectral_density, minimum_frequency, maximum_frequency,
                 length, latitude, longitude, elevation, xarm_azimuth, yarm_azimuth,
                 xarm_tilt=0., yarm_tilt=0.):
        InterferometerList.__init__(self, [])
        self.name = name
        # for attr in ['power_spectral_density', 'minimum_frequency', 'maximum_frequency']:
        if isinstance(power_spectral_density, PowerSpectralDensity):
            power_spectral_density = [power_spectral_density] * 3
        if isinstance(minimum_frequency, float) or isinstance(minimum_frequency, int):
            minimum_frequency = [minimum_frequency] * 3
        if isinstance(maximum_frequency, float) or isinstance(maximum_frequency, int):
            maximum_frequency = [maximum_frequency] * 3

        for ii in range(3):
            self.append(Interferometer(
                '{}{}'.format(name, ii + 1), power_spectral_density[ii], minimum_frequency[ii], maximum_frequency[ii],
                length, latitude, longitude, elevation, xarm_azimuth, yarm_azimuth, xarm_tilt, yarm_tilt))

            xarm_azimuth += 240
            yarm_azimuth += 240

            latitude += np.arctan(length * np.sin(xarm_azimuth * np.pi / 180) * 1e3 / utils.radius_of_earth)
            longitude += np.arctan(length * np.cos(xarm_azimuth * np.pi / 180) * 1e3 / utils.radius_of_earth)


class PowerSpectralDensity(object):

    def __init__(self, frequency_array=None, psd_array=None, asd_array=None,
                 psd_file=None, asd_file=None):
        """
        Instantiate a new PowerSpectralDensity object.

        Example
        -------
        Using the `from` method directly (here `psd_file` is a string
        containing the path to the file to load):
        >>> power_spectral_density = PowerSpectralDensity.from_power_spectral_density_file(psd_file)

        Alternatively (and equivalently) setting the psd_file directly:
        >>> power_spectral_density = PowerSpectralDensity(psd_file=psd_file)

        Attributes
        ----------
        asd_array: array_like
            Array representation of the ASD
        asd_file: str
            Name of the ASD file
        frequency_array: array_like
            Array containing the frequencies of the ASD/PSD values
        psd_array: array_like
            Array representation of the PSD
        psd_file: str
            Name of the PSD file
        power_spectral_density_interpolated: scipy.interpolated.interp1d
            Interpolated function of the PSD

        """
        self.frequency_array = np.array(frequency_array)
        if psd_array is not None:
            self.psd_array = psd_array
        if asd_array is not None:
            self.asd_array = asd_array
        self.psd_file = psd_file
        self.asd_file = asd_file

    def __eq__(self, other):
        if self.psd_file == other.psd_file \
                and self.asd_file == other.asd_file \
                and np.array_equal(self.frequency_array, other.frequency_array) \
                and np.array_equal(self.psd_array, other.psd_array) \
                and np.array_equal(self.asd_array, other.asd_array):
            return True
        return False

    def __repr__(self):
        if self.asd_file is not None or self.psd_file is not None:
            return self.__class__.__name__ + '(psd_file=\'{}\', asd_file=\'{}\')' \
                .format(self.psd_file, self.asd_file)
        else:
            return self.__class__.__name__ + '(frequency_array={}, psd_array={}, asd_array={})' \
                .format(self.frequency_array, self.psd_array, self.asd_array)

    @staticmethod
    def from_amplitude_spectral_density_file(asd_file):
        """ Set the amplitude spectral density from a given file

        Parameters
        ----------
        asd_file: str
            File containing amplitude spectral density, format 'f h_f'

        """
        return PowerSpectralDensity(asd_file=asd_file)

    @staticmethod
    def from_power_spectral_density_file(psd_file):
        """ Set the power spectral density from a given file

        Parameters
        ----------
        psd_file: str, optional
            File containing power spectral density, format 'f h_f'

        """
        return PowerSpectralDensity(psd_file=psd_file)

    @staticmethod
    def from_frame_file(frame_file, psd_start_time, psd_duration,
                        fft_length=4, sampling_frequency=4096, roll_off=0.2,
                        channel=None):
        """ Generate power spectral density from a frame file

        Parameters
        ----------
        frame_file: str, optional
            Frame file to read data from.
        psd_start_time: float
            Beginning of segment to analyse.
        psd_duration: float, optional
            Duration of data (in seconds) to generate PSD from.
        fft_length: float, optional
            Number of seconds in a single fft.
        sampling_frequency: float, optional
            Sampling frequency for time series.
            This is twice the maximum frequency.
        roll_off: float, optional
            Rise time in seconds of tukey window.
        channel: str, optional
            Name of channel to use to generate PSD.

        """
        strain = InterferometerStrainData(roll_off=roll_off)
        strain.set_from_frame_file(
            frame_file, start_time=psd_start_time, duration=psd_duration,
            channel=channel, sampling_frequency=sampling_frequency)
        frequency_array, psd_array = strain.create_power_spectral_density(fft_length=fft_length)
        return PowerSpectralDensity(frequency_array=frequency_array, psd_array=psd_array)

    @staticmethod
    def from_amplitude_spectral_density_array(frequency_array, asd_array):
        return PowerSpectralDensity(frequency_array=frequency_array, asd_array=asd_array)

    @staticmethod
    def from_power_spectral_density_array(frequency_array, psd_array):
        return PowerSpectralDensity(frequency_array=frequency_array, psd_array=psd_array)

    @staticmethod
    def from_aligo():
        logger.info("No power spectral density provided, using aLIGO,"
                    "zero detuning, high power.")
        return PowerSpectralDensity.from_power_spectral_density_file(psd_file='aLIGO_ZERO_DET_high_P_psd.txt')

    @property
    def psd_array(self):
        return self.__psd_array

    @psd_array.setter
    def psd_array(self, psd_array):
        self.__check_frequency_array_matches_density_array(psd_array)
        self.__psd_array = np.array(psd_array)
        self.__asd_array = psd_array ** 0.5
        self.__interpolate_power_spectral_density()

    @property
    def asd_array(self):
        return self.__asd_array

    @asd_array.setter
    def asd_array(self, asd_array):
        self.__check_frequency_array_matches_density_array(asd_array)
        self.__asd_array = np.array(asd_array)
        self.__psd_array = asd_array ** 2
        self.__interpolate_power_spectral_density()

    def __check_frequency_array_matches_density_array(self, density_array):
        if len(self.frequency_array) != len(density_array):
            raise ValueError('Provided spectral density does not match frequency array. Not updating.\n'
                             'Length spectral density {}\n Length frequency array {}\n'
                             .format(density_array, self.frequency_array))

    def __interpolate_power_spectral_density(self):
        """Interpolate the loaded power spectral density so it can be resampled
           for arbitrary frequency arrays.
        """
        self.__power_spectral_density_interpolated = interp1d(self.frequency_array,
                                                              self.psd_array,
                                                              bounds_error=False,
                                                              fill_value=np.inf)

    @property
    def power_spectral_density_interpolated(self):
        return self.__power_spectral_density_interpolated

    @property
    def asd_file(self):
        return self._asd_file

    @asd_file.setter
    def asd_file(self, asd_file):
        asd_file = self.__validate_file_name(file=asd_file)
        self._asd_file = asd_file
        if asd_file is not None:
            self.__import_amplitude_spectral_density()
            self.__check_file_was_asd_file()

    def __check_file_was_asd_file(self):
        if min(self.asd_array) < 1e-30:
            logger.warning("You specified an amplitude spectral density file.")
            logger.warning("{} WARNING {}".format("*" * 30, "*" * 30))
            logger.warning("The minimum of the provided curve is {:.2e}.".format(min(self.asd_array)))
            logger.warning("You may have intended to provide this as a power spectral density.")

    @property
    def psd_file(self):
        return self._psd_file

    @psd_file.setter
    def psd_file(self, psd_file):
        psd_file = self.__validate_file_name(file=psd_file)
        self._psd_file = psd_file
        if psd_file is not None:
            self.__import_power_spectral_density()
            self.__check_file_was_psd_file()

    def __check_file_was_psd_file(self):
        if min(self.psd_array) > 1e-30:
            logger.warning("You specified a power spectral density file.")
            logger.warning("{} WARNING {}".format("*" * 30, "*" * 30))
            logger.warning("The minimum of the provided curve is {:.2e}.".format(min(self.psd_array)))
            logger.warning("You may have intended to provide this as an amplitude spectral density.")

    @staticmethod
    def __validate_file_name(file):
        """
        Test if the file contains a path (i.e., contains '/').
        If not assume the file is in the default directory.
        """
        if file is not None and '/' not in file:
            file = os.path.join(os.path.dirname(__file__), 'noise_curves', file)
        return file

    def __import_amplitude_spectral_density(self):
        """ Automagically load an amplitude spectral density curve """
        self.frequency_array, self.asd_array = np.genfromtxt(self.asd_file).T

    def __import_power_spectral_density(self):
        """ Automagically load a power spectral density curve """
        self.frequency_array, self.psd_array = np.genfromtxt(self.psd_file).T

    def get_noise_realisation(self, sampling_frequency, duration):
        """
        Generate frequency Gaussian noise scaled to the power spectral density.

        Parameters
        -------
        sampling_frequency: float
            sampling frequency of noise
        duration: float
            duration of noise

        Returns
        -------
        array_like: frequency domain strain of this noise realisation
        array_like: frequencies related to the frequency domain strain

        """
        white_noise, frequencies = utils.create_white_noise(sampling_frequency, duration)
        frequency_domain_strain = self.__power_spectral_density_interpolated(frequencies) ** 0.5 * white_noise
        out_of_bounds = (frequencies < min(self.frequency_array)) | (frequencies > max(self.frequency_array))
        frequency_domain_strain[out_of_bounds] = 0 * (1 + 1j)
        return frequency_domain_strain, frequencies


def get_empty_interferometer(name):
    """
    Get an interferometer with standard parameters for known detectors.

    These objects do not have any noise instantiated.

    The available instruments are:
        H1, L1, V1, GEO600, CE

    Detector positions taken from:
        L1/H1: LIGO-T980044-10
        V1/GEO600: arXiv:gr-qc/0008066 [45]
        CE: located at the site of H1

    Detector sensitivities:
        H1/L1/V1: https://dcc.ligo.org/LIGO-P1200087-v42/public
        GEO600: http://www.geo600.org/1032083/GEO600_Sensitivity_Curves
        CE: https://dcc.ligo.org/LIGO-P1600143/public


    Parameters
    ----------
    name: str
        Interferometer identifier.

    Returns
    -------
    interferometer: Interferometer
        Interferometer instance
    """
    filename = os.path.join(os.path.dirname(__file__), 'detectors', '{}.interferometer'.format(name))
    try:
        interferometer = load_interferometer(filename)
        return interferometer
    except OSError:
        logger.warning('Interferometer {} not implemented'.format(name))


def load_interferometer(filename):
    """Load an interferometer from a file."""
    parameters = dict()
    with open(filename, 'r') as parameter_file:
        lines = parameter_file.readlines()
        for line in lines:
            if line[0] == '#':
                continue
            split_line = line.split('=')
            key = split_line[0].strip()
            value = eval('='.join(split_line[1:]))
            parameters[key] = value
    if 'shape' not in parameters.keys():
        interferometer = Interferometer(**parameters)
        logger.debug('Assuming L shape for {}'.format('name'))
    elif parameters['shape'].lower() in ['l', 'ligo']:
        parameters.pop('shape')
        interferometer = Interferometer(**parameters)
    elif parameters['shape'].lower() in ['triangular', 'triangle']:
        parameters.pop('shape')
        interferometer = TriangularInterferometer(**parameters)
    else:
        raise IOError("{} could not be loaded. Invalid parameter 'shape'.".format(filename))
    return interferometer


def get_interferometer_with_open_data(
        name, trigger_time, duration=4, start_time=None, roll_off=0.2,
        psd_offset=-1024, psd_duration=100, cache=True, outdir='outdir',
        label=None, plot=True, filter_freq=None, **kwargs):
    """
    Helper function to obtain an Interferometer instance with appropriate
    PSD and data, given an center_time.

    Parameters
    ----------

    name: str
        Detector name, e.g., 'H1'.
    trigger_time: float
        Trigger GPS time.
    duration: float, optional
        The total time (in seconds) to analyse. Defaults to 4s.
    start_time: float, optional
        Beginning of the segment, if None, the trigger is placed 2s before the end
        of the segment.
    roll_off: float
        The roll-off (in seconds) used in the Tukey window.
    psd_offset, psd_duration: float
        The power spectral density (psd) is estimated using data from
        `center_time+psd_offset` to `center_time+psd_offset + psd_duration`.
    cache: bool, optional
        Whether or not to store the acquired data
    outdir: str
        Directory where the psd files are saved
    label: str
        If given, an identifying label used in generating file names.
    plot: bool
        If true, create an ASD + strain plot
    filter_freq: float
        Low pass filter frequency
    **kwargs:
        All keyword arguments are passed to
        `gwpy.timeseries.TimeSeries.fetch_open_data()`.

    Returns
    -------
    bilby.gw.detector.Interferometer: An Interferometer instance with a PSD and frequency-domain strain data.

    """

    logger.warning(
        "Parameter estimation for real interferometer data in bilby is in "
        "alpha testing at the moment: the routines for windowing and filtering"
        " have not been reviewed.")

    utils.check_directory_exists_and_if_not_mkdir(outdir)

    if start_time is None:
        start_time = trigger_time + 2 - duration

    strain = InterferometerStrainData(roll_off=roll_off)
    strain.set_from_open_data(
        name=name, start_time=start_time, duration=duration,
        outdir=outdir, cache=cache, **kwargs)
    strain.low_pass_filter(filter_freq)

    strain_psd = InterferometerStrainData(roll_off=roll_off)
    strain_psd.set_from_open_data(
        name=name, start_time=start_time + duration + psd_offset,
        duration=psd_duration, outdir=outdir, cache=cache, **kwargs)
    # Low pass filter
    strain_psd.low_pass_filter(filter_freq)
    # Create and save PSDs
    psd_frequencies, psd_array = strain_psd.create_power_spectral_density(
        name=name, outdir=outdir, fft_length=strain.duration)

    interferometer = get_empty_interferometer(name)
    interferometer.power_spectral_density = PowerSpectralDensity(
        psd_array=psd_array, frequency_array=psd_frequencies)
    interferometer.strain_data = strain

    if plot:
        interferometer.plot_data(outdir=outdir, label=label)

    return interferometer


def get_interferometer_with_fake_noise_and_injection(
        name, injection_parameters, injection_polarizations=None,
        waveform_generator=None, sampling_frequency=4096, duration=4,
        start_time=None, outdir='outdir', label=None, plot=True, save=True,
        zero_noise=False):
    """
    Helper function to obtain an Interferometer instance with appropriate
    power spectral density and data, given an center_time.

    Note: by default this generates an Interferometer with a power spectral
    density based on advanced LIGO.

    Parameters
    ----------
    name: str
        Detector name, e.g., 'H1'.
    injection_parameters: dict
        injection parameters, needed for sky position and timing
    injection_polarizations: dict
       Polarizations of waveform to inject, output of
       `waveform_generator.frequency_domain_strain()`. If
       `waveform_generator` is also given, the injection_polarizations will
       be calculated directly and this argument can be ignored.
    waveform_generator: bilby.gw.waveform_generator
        A WaveformGenerator instance using the source model to inject. If
        `injection_polarizations` is given, this will be ignored.
    sampling_frequency: float
        sampling frequency for data, should match injection signal
    duration: float
        length of data, should be the same as used for signal generation
    start_time: float
        Beginning of data segment, if None, injection is placed 2s before
        end of segment.
    outdir: str
        directory in which to store output
    label: str
        If given, an identifying label used in generating file names.
    plot: bool
        If true, create an ASD + strain plot
    save: bool
        If true, save frequency domain data and PSD to file
    zero_noise: bool
        If true, set noise to zero.

    Returns
    -------
    bilby.gw.detector.Interferometer: An Interferometer instance with a PSD and frequency-domain strain data.

    """

    utils.check_directory_exists_and_if_not_mkdir(outdir)

    if start_time is None:
        start_time = injection_parameters['geocent_time'] + 2 - duration

    interferometer = get_empty_interferometer(name)
    interferometer.power_spectral_density = PowerSpectralDensity.from_aligo()
    if zero_noise:
        interferometer.set_strain_data_from_zero_noise(
            sampling_frequency=sampling_frequency, duration=duration,
            start_time=start_time)
    else:
        interferometer.set_strain_data_from_power_spectral_density(
            sampling_frequency=sampling_frequency, duration=duration,
            start_time=start_time)

    injection_polarizations = interferometer.inject_signal(
        parameters=injection_parameters,
        injection_polarizations=injection_polarizations,
        waveform_generator=waveform_generator)

    signal = interferometer.get_detector_response(
        injection_polarizations, injection_parameters)

    if plot:
        interferometer.plot_data(signal=signal, outdir=outdir, label=label)

    if save:
        interferometer.save_data(outdir, label=label)

    return interferometer


def get_event_data(
        event, interferometer_names=None, duration=4, roll_off=0.2,
        psd_offset=-1024, psd_duration=100, cache=True, outdir='outdir',
        label=None, plot=True, filter_freq=None, **kwargs):
    """
    Get open data for a specified event.

    Parameters
    ----------
    event: str
        Event descriptor, this can deal with some prefixes, e.g., '150914',
        'GW150914', 'LVT151012'
    interferometer_names: list, optional
        List of interferometer identifiers, e.g., 'H1'.
        If None will look for data in 'H1', 'V1', 'L1'
    duration: float
        Time duration to search for.
    roll_off: float
        The roll-off (in seconds) used in the Tukey window.
    psd_offset, psd_duration: float
        The power spectral density (psd) is estimated using data from
        `center_time+psd_offset` to `center_time+psd_offset + psd_duration`.
    cache: bool
        Whether or not to store the acquired data.
    outdir: str
        Directory where the psd files are saved
    label: str
        If given, an identifying label used in generating file names.
    plot: bool
        If true, create an ASD + strain plot
    filter_freq: float
        Low pass filter frequency
    **kwargs:
        All keyword arguments are passed to
        `gwpy.timeseries.TimeSeries.fetch_open_data()`.

    Return
    ------
    list: A list of bilby.gw.detector.Interferometer objects
    """
    event_time = gwutils.get_event_time(event)

    interferometers = []

    if interferometer_names is None:
        interferometer_names = ['H1', 'L1', 'V1']

    for name in interferometer_names:
        try:
            interferometers.append(get_interferometer_with_open_data(
                name, trigger_time=event_time, duration=duration, roll_off=roll_off,
                psd_offset=psd_offset, psd_duration=psd_duration, cache=cache,
                outdir=outdir, label=label, plot=plot, filter_freq=filter_freq,
                **kwargs))
        except ValueError as e:
            logger.debug("Error raised {}".format(e))
            logger.warning('No data found for {}.'.format(name))

    return InterferometerList(interferometers)


def load_data_from_cache_file(
        cache_file, trigger_time, segment_duration, psd_duration,
        channel_name=None):
    data_set = False
    psd_set = False
    segment_start = trigger_time - segment_duration + 1
    psd_start = segment_start - psd_duration - 4
    with open(cache_file, 'r') as ff:
        lines = ff.readlines()
        ifo_name = lines[0][0] + '1'
        ifo = get_empty_interferometer(ifo_name)
        for line in lines:
            line = line.strip()
            _, _, frame_start, frame_duration, frame_name = line.split(' ')
            frame_start = float(frame_start)
            frame_duration = float(frame_duration)
            if frame_name[:4] == 'file':
                frame_name = frame_name[16:]
            if not data_set & (frame_start < segment_start) & \
                    (segment_start < frame_start + frame_duration):
                ifo.set_strain_data_from_frame_file(
                    frame_name, 4096, segment_duration,
                    start_time=segment_start,
                    channel=channel_name, buffer_time=0)
                data_set = True
            if not psd_set & (frame_start < psd_start) & \
                    (psd_start + psd_duration < frame_start + frame_duration):
                ifo.power_spectral_density = \
                    PowerSpectralDensity.from_frame_file(
                        frame_name, psd_start_time=psd_start,
                        psd_duration=psd_duration,
                        channel=channel_name, sampling_frequency=4096)
                psd_set = True
    if data_set and psd_set:
        return ifo
    elif not data_set:
        logger.warning('Data not loaded for {}'.format(ifo.name))
    elif not psd_set:
        logger.warning('PSD not created for {}'.format(ifo.name))<|MERGE_RESOLUTION|>--- conflicted
+++ resolved
@@ -275,7 +275,6 @@
         self._time_domain_strain = None
         self._time_array = None
 
-<<<<<<< HEAD
     def __eq__(self, other):
         if self.minimum_frequency == other.minimum_frequency \
                 and self.maximum_frequency == other.maximum_frequency \
@@ -291,52 +290,6 @@
             return True
         return False
 
-    @property
-    def frequency_array(self):
-        """ Frequencies of the data in Hz """
-        if self._frequency_array is not None:
-            return self._frequency_array
-        else:
-            self._calculate_frequency_array()
-            return self._frequency_array
-
-    @frequency_array.setter
-    def frequency_array(self, frequency_array):
-        self._frequency_array = frequency_array
-
-    @property
-    def time_array(self):
-        """ Time of the data in seconds """
-        if self._time_array is not None:
-            return self._time_array
-        else:
-            self._calculate_time_array()
-            return self._time_array
-
-    @time_array.setter
-    def time_array(self, time_array):
-        self._time_array = time_array
-
-    def _calculate_time_array(self):
-        """ Calculate the time array """
-        if (self.sampling_frequency is None) or (self.duration is None):
-            raise ValueError(
-                "You have not specified the sampling_frequency and duration")
-
-        self.time_array = utils.create_time_series(
-            sampling_frequency=self.sampling_frequency, duration=self.duration,
-            starting_time=self.start_time)
-
-    def _calculate_frequency_array(self):
-        """ Calculate the frequency array """
-        if (self.sampling_frequency is None) or (self.duration is None):
-            raise ValueError(
-                "You have not specified the sampling_frequency and duration")
-        self.frequency_array = utils.create_frequency_series(
-            sampling_frequency=self.sampling_frequency, duration=self.duration)
-
-=======
->>>>>>> 784d0600
     def time_within_data(self, time):
         """ Check if time is within the data span
 
