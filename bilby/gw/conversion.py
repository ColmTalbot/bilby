--- conflicted
+++ resolved
@@ -2239,7 +2239,6 @@
             logger.info('Computing SNRs for every sample.')
 
             fill_args = [(ii, row) for ii, row in sample.iterrows()]
-<<<<<<< HEAD
             with bilby_pool(likelihood=likelihood, npool=npool, pool=pool) as _pool:
                 if _pool is not None:
                     new_samples = _pool.map(_compute_snrs, tqdm(fill_args, file=sys.stdout))
@@ -2247,25 +2246,6 @@
                     from ..core.sampler.base_sampler import _sampling_convenience_dump
                     _sampling_convenience_dump.likelihood = likelihood
                     new_samples = [_compute_snrs(xx) for xx in tqdm(fill_args, file=sys.stdout)]
-=======
-            if npool > 1:
-                from ..core.sampler.base_sampler import _initialize_global_variables
-                pool = multiprocessing.Pool(
-                    processes=npool,
-                    initializer=_initialize_global_variables,
-                    initargs=(likelihood, None, None, False, dict()),
-                )
-                logger.info(
-                    "Using a pool with size {} for nsamples={}".format(npool, len(sample))
-                )
-                new_samples = pool.map(_compute_snrs, tqdm(fill_args, file=sys.stdout))
-                pool.close()
-                pool.join()
-            else:
-                from ..core.sampler.base_sampler import _sampling_convenience_dump
-                _sampling_convenience_dump.likelihood = likelihood
-                new_samples = [_compute_snrs(xx) for xx in tqdm(fill_args, file=sys.stdout)]
->>>>>>> e1fb084c
 
             for ii, ifo in enumerate(likelihood.interferometers):
                 snr_updates = dict()
@@ -2339,26 +2319,6 @@
         # Store samples to convert for checking
         cached_samples_dict["_samples"] = samples
 
-<<<<<<< HEAD
-=======
-        # Set up the multiprocessing
-        if npool > 1:
-            from ..core.sampler.base_sampler import _initialize_global_variables
-            pool = multiprocessing.Pool(
-                processes=npool,
-                initializer=_initialize_global_variables,
-                initargs=(likelihood, None, None, False, dict()),
-            )
-            logger.info(
-                "Using a pool with size {} for nsamples={}"
-                .format(npool, len(samples))
-            )
-        else:
-            from ..core.sampler.base_sampler import _sampling_convenience_dump
-            _sampling_convenience_dump.likelihood = likelihood
-            pool = None
-
->>>>>>> e1fb084c
         fill_args = [(ii, row) for ii, row in samples.iterrows()]
         ii = 0
         pbar = tqdm(total=len(samples), file=sys.stdout)
@@ -2484,26 +2444,6 @@
         # Store samples to convert for checking
         cached_samples_dict["_samples"] = samples
 
-<<<<<<< HEAD
-=======
-    # Set up the multiprocessing
-    if npool > 1:
-        from ..core.sampler.base_sampler import _initialize_global_variables
-        pool = multiprocessing.Pool(
-            processes=npool,
-            initializer=_initialize_global_variables,
-            initargs=(likelihood, None, None, False, dict()),
-        )
-        logger.info(
-            "Using a pool with size {} for nsamples={}"
-            .format(npool, len(samples))
-        )
-    else:
-        from ..core.sampler.base_sampler import _sampling_convenience_dump
-        _sampling_convenience_dump.likelihood = likelihood
-        pool = None
-
->>>>>>> e1fb084c
     seeds = generate_seeds(len(samples))
     fill_args = [(ii, row, seed) for (ii, row), seed in zip(samples.iterrows(), seeds)]
     ii = 0
