#!/usr/bin/env python
"""
An example of how to use slab-and-spike priors in bilby.
In this example we look at a simple example with the sum
of two Gaussian distributions, and we try to fit with
up to three Gaussians.

"""

import bilby
import matplotlib.pyplot as plt
import numpy as np

outdir = "outdir"
label = "slabspike"
bilby.utils.check_directory_exists_and_if_not_mkdir(outdir)


# Here we define our model. We want to inject two Gaussians and recover with up to three.
def gaussian(xs, amplitude, mu, sigma):
    return (
        amplitude
        / np.sqrt(2 * np.pi * sigma ** 2)
        * np.exp(-0.5 * (xs - mu) ** 2 / sigma ** 2)
    )


def triple_gaussian(
    xs,
    amplitude_0,
    amplitude_1,
    amplitude_2,
    mu_0,
    mu_1,
    mu_2,
    sigma_0,
    sigma_1,
    sigma_2,
    **kwargs,
):
    return (
        gaussian(xs, amplitude_0, mu_0, sigma_0)
        + gaussian(xs, amplitude_1, mu_1, sigma_1)
        + gaussian(xs, amplitude_2, mu_2, sigma_2)
    )


# Let's create our data set. We create 200 points on a grid.

xs = np.linspace(-5, 5, 200)
dx = xs[1] - xs[0]

# Note for our injection parameters we set the amplitude of the second component to 0.
injection_params = dict(
    amplitude_0=-3,
    mu_0=-4,
    sigma_0=4,
    amplitude_1=0,
    mu_1=0,
    sigma_1=1,
    amplitude_2=4,
    mu_2=3,
    sigma_2=3,
)

# We calculate the injected curve and add some Gaussian noise on the data points
sigma = 0.02
p = bilby.core.prior.Gaussian(mu=0, sigma=sigma)
ys = triple_gaussian(xs=xs, **injection_params) + p.sample(len(xs))

plt.errorbar(xs, ys, yerr=sigma, fmt=".k", capsize=0, label="Injected data")
plt.plot(xs, triple_gaussian(xs=xs, **injection_params), label="True signal")
plt.legend()
plt.savefig(f"{outdir}/{label}_injected_data")
plt.clf()


# Now we want to set up our priors.
priors = bilby.core.prior.PriorDict()
# For the slab-and-spike prior, we first need to define the 'slab' part, which is just a regular bilby prior.
amplitude_slab_0 = bilby.core.prior.Uniform(
    minimum=-10, maximum=10, name="amplitude_0", latex_label="$A_0$"
)
amplitude_slab_1 = bilby.core.prior.Uniform(
    minimum=-10, maximum=10, name="amplitude_1", latex_label="$A_1$"
)
amplitude_slab_2 = bilby.core.prior.Uniform(
    minimum=-10, maximum=10, name="amplitude_2", latex_label="$A_2$"
)
# We do the following to create the slab-and-spike prior. The spike height is somewhat arbitrary and can
# be corrected in post-processing.
priors["amplitude_0"] = bilby.core.prior.SlabSpikePrior(
    slab=amplitude_slab_0, spike_location=0, spike_height=0.1
)
priors["amplitude_1"] = bilby.core.prior.SlabSpikePrior(
    slab=amplitude_slab_1, spike_location=0, spike_height=0.1
)
priors["amplitude_2"] = bilby.core.prior.SlabSpikePrior(
    slab=amplitude_slab_2, spike_location=0, spike_height=0.1
)
# Our problem has a degeneracy in the ordering. In general, this problem is somewhat difficult to resolve properly.
# See e.g. https://github.com/GregoryAshton/kookaburra/blob/master/src/priors.py#L72 for an implementation.
# We resolve this by not letting the priors overlap in this case.
<<<<<<< HEAD
priors["mu_0"] = bilby.core.prior.Uniform(
    minimum=-5, maximum=-2, name="mu_0", latex_label="$\mu_0$"
)
priors["mu_1"] = bilby.core.prior.Uniform(
    minimum=-2, maximum=2, name="mu_1", latex_label="$\mu_1$"
)
priors["mu_2"] = bilby.core.prior.Uniform(
    minimum=2, maximum=5, name="mu_2", latex_label="$\mu_2$"
)
priors["sigma_0"] = bilby.core.prior.LogUniform(
    minimum=0.01, maximum=10, name="sigma_0", latex_label="$\sigma_0$"
)
priors["sigma_1"] = bilby.core.prior.LogUniform(
    minimum=0.01, maximum=10, name="sigma_1", latex_label="$\sigma_1$"
)
priors["sigma_2"] = bilby.core.prior.LogUniform(
    minimum=0.01, maximum=10, name="sigma_2", latex_label="$\sigma_2$"
)
=======
priors['mu_0'] = bilby.core.prior.Uniform(minimum=-5, maximum=-2, name='mu_0', latex_label=r'$\mu_0$')
priors['mu_1'] = bilby.core.prior.Uniform(minimum=-2, maximum=2, name='mu_1', latex_label=r'$\mu_1$')
priors['mu_2'] = bilby.core.prior.Uniform(minimum=2, maximum=5, name='mu_2', latex_label=r'$\mu_2$')
priors['sigma_0'] = bilby.core.prior.LogUniform(minimum=0.01, maximum=10, name='sigma_0', latex_label=r'$\sigma_0$')
priors['sigma_1'] = bilby.core.prior.LogUniform(minimum=0.01, maximum=10, name='sigma_1', latex_label=r'$\sigma_1$')
priors['sigma_2'] = bilby.core.prior.LogUniform(minimum=0.01, maximum=10, name='sigma_2', latex_label=r'$\sigma_2$')
>>>>>>> 5eaa262b

# Setting up the likelihood and running the samplers works the same as elsewhere.
likelihood = bilby.core.likelihood.GaussianLikelihood(
    x=xs, y=ys, func=triple_gaussian, sigma=sigma
)
result = bilby.run_sampler(
    likelihood=likelihood,
    priors=priors,
    outdir=outdir,
    label=label,
    sampler="dynesty",
    nlive=400,
)

result.plot_corner(truths=injection_params)


# Let's also plot the maximum likelihood fit along with the data.
max_like_params = result.posterior.iloc[-1]
plt.errorbar(xs, ys, yerr=sigma, fmt=".k", capsize=0, label="Injected data")
plt.plot(xs, triple_gaussian(xs=xs, **injection_params), label="True signal")
plt.plot(xs, triple_gaussian(xs=xs, **max_like_params), label="Max likelihood fit")
plt.legend()
plt.savefig(f"{outdir}/{label}_max_likelihood_recovery")
plt.clf()

# Finally, we can check what fraction of amplitude samples are exactly on the spike.
spike_samples_0 = len(np.where(result.posterior["amplitude_0"] == 0.0)[0]) / len(
    result.posterior
)
spike_samples_1 = len(np.where(result.posterior["amplitude_1"] == 0.0)[0]) / len(
    result.posterior
)
spike_samples_2 = len(np.where(result.posterior["amplitude_2"] == 0.0)[0]) / len(
    result.posterior
)
print(f"{spike_samples_0 * 100:.2f}% of amplitude_0 samples are exactly 0.0")
print(f"{spike_samples_1 * 100:.2f}% of amplitude_1 samples are exactly 0.0")
print(f"{spike_samples_2 * 100:.2f}% of amplitude_2 samples are exactly 0.0")<|MERGE_RESOLUTION|>--- conflicted
+++ resolved
@@ -7,9 +7,10 @@
 
 """
 
-import bilby
 import matplotlib.pyplot as plt
 import numpy as np
+
+import bilby
 
 outdir = "outdir"
 label = "slabspike"
@@ -101,33 +102,24 @@
 # Our problem has a degeneracy in the ordering. In general, this problem is somewhat difficult to resolve properly.
 # See e.g. https://github.com/GregoryAshton/kookaburra/blob/master/src/priors.py#L72 for an implementation.
 # We resolve this by not letting the priors overlap in this case.
-<<<<<<< HEAD
 priors["mu_0"] = bilby.core.prior.Uniform(
-    minimum=-5, maximum=-2, name="mu_0", latex_label="$\mu_0$"
+    minimum=-5, maximum=-2, name="mu_0", latex_label=r"$\mu_0$"
 )
 priors["mu_1"] = bilby.core.prior.Uniform(
-    minimum=-2, maximum=2, name="mu_1", latex_label="$\mu_1$"
+    minimum=-2, maximum=2, name="mu_1", latex_label=r"$\mu_1$"
 )
 priors["mu_2"] = bilby.core.prior.Uniform(
-    minimum=2, maximum=5, name="mu_2", latex_label="$\mu_2$"
+    minimum=2, maximum=5, name="mu_2", latex_label=r"$\mu_2$"
 )
 priors["sigma_0"] = bilby.core.prior.LogUniform(
-    minimum=0.01, maximum=10, name="sigma_0", latex_label="$\sigma_0$"
+    minimum=0.01, maximum=10, name="sigma_0", latex_label=r"$\sigma_0$"
 )
 priors["sigma_1"] = bilby.core.prior.LogUniform(
-    minimum=0.01, maximum=10, name="sigma_1", latex_label="$\sigma_1$"
+    minimum=0.01, maximum=10, name="sigma_1", latex_label=r"$\sigma_1$"
 )
 priors["sigma_2"] = bilby.core.prior.LogUniform(
-    minimum=0.01, maximum=10, name="sigma_2", latex_label="$\sigma_2$"
+    minimum=0.01, maximum=10, name="sigma_2", latex_label=r"$\sigma_2$"
 )
-=======
-priors['mu_0'] = bilby.core.prior.Uniform(minimum=-5, maximum=-2, name='mu_0', latex_label=r'$\mu_0$')
-priors['mu_1'] = bilby.core.prior.Uniform(minimum=-2, maximum=2, name='mu_1', latex_label=r'$\mu_1$')
-priors['mu_2'] = bilby.core.prior.Uniform(minimum=2, maximum=5, name='mu_2', latex_label=r'$\mu_2$')
-priors['sigma_0'] = bilby.core.prior.LogUniform(minimum=0.01, maximum=10, name='sigma_0', latex_label=r'$\sigma_0$')
-priors['sigma_1'] = bilby.core.prior.LogUniform(minimum=0.01, maximum=10, name='sigma_1', latex_label=r'$\sigma_1$')
-priors['sigma_2'] = bilby.core.prior.LogUniform(minimum=0.01, maximum=10, name='sigma_2', latex_label=r'$\sigma_2$')
->>>>>>> 5eaa262b
 
 # Setting up the likelihood and running the samplers works the same as elsewhere.
 likelihood = bilby.core.likelihood.GaussianLikelihood(
