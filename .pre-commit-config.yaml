--- conflicted
+++ resolved
@@ -15,15 +15,6 @@
     hooks:
     -   id: codespell
         args: [--ignore-words=.dictionary.txt]
-<<<<<<< HEAD
--   repo: https://github.com/asottile/seed-isort-config
-    rev: v1.3.0
-    hooks:
-    -   id: seed-isort-config
-        args: [--application-directories, 'bilby/']
-        files: '(^bilby/bilby_mcmc/|^examples/core_examples/)'
-=======
->>>>>>> b8b4a781
 -   repo: https://github.com/pre-commit/mirrors-isort
     rev: v5.10.1
     hooks:
